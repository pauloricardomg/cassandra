/*
 * Licensed to the Apache Software Foundation (ASF) under one
 * or more contributor license agreements.  See the NOTICE file
 * distributed with this work for additional information
 * regarding copyright ownership.  The ASF licenses this file
 * to you under the Apache License, Version 2.0 (the
 * "License"); you may not use this file except in compliance
 * with the License.  You may obtain a copy of the License at
 *
 *     http://www.apache.org/licenses/LICENSE-2.0
 *
 * Unless required by applicable law or agreed to in writing, software
 * distributed under the License is distributed on an "AS IS" BASIS,
 * WITHOUT WARRANTIES OR CONDITIONS OF ANY KIND, either express or implied.
 * See the License for the specific language governing permissions and
 * limitations under the License.
 */
package org.apache.cassandra.service;

import java.net.InetAddress;
import java.util.Collection;

import com.google.common.base.Predicate;

import org.apache.cassandra.db.Keyspace;
import org.apache.cassandra.net.MessageIn;
import org.apache.cassandra.db.ConsistencyLevel;
import org.apache.cassandra.db.WriteType;

/**
 * This class blocks for a quorum of responses _in the local datacenter only_ (CL.LOCAL_QUORUM).
 */
public class DatacenterWriteResponseHandler<T> extends WriteResponseHandler<T>
{
    public DatacenterWriteResponseHandler(Collection<InetAddress> naturalEndpoints,
                                          Collection<InetAddress> pendingEndpoints,
                                          ConsistencyLevel consistencyLevel,
                                          Keyspace keyspace,
                                          Runnable callback,
                                          WriteType writeType,
<<<<<<< HEAD
                                          long queryStartNanoTime)
    {
        super(naturalEndpoints, pendingEndpoints, consistencyLevel, keyspace, callback, writeType, queryStartNanoTime);
=======
                                          Predicate<InetAddress> isAlive)
    {
        super(naturalEndpoints, pendingEndpoints, consistencyLevel, keyspace, callback, writeType, isAlive);
>>>>>>> 1989d868
        assert consistencyLevel.isDatacenterLocal();
    }

    @Override
    public void response(MessageIn<T> message)
    {
        if (message == null || waitingFor(message.from))
            super.response(message);
    }

    @Override
    protected int totalBlockFor()
    {
        // during bootstrap, include pending endpoints (only local here) in the count
        // or we may fail the consistency level guarantees (see #833, #8058)
        return consistencyLevel.blockFor(keyspace) + consistencyLevel.countLocalEndpoints(pendingEndpoints);
    }

    @Override
    protected boolean waitingFor(InetAddress from)
    {
        return consistencyLevel.isLocal(from);
    }
}<|MERGE_RESOLUTION|>--- conflicted
+++ resolved
@@ -38,15 +38,10 @@
                                           Keyspace keyspace,
                                           Runnable callback,
                                           WriteType writeType,
-<<<<<<< HEAD
-                                          long queryStartNanoTime)
-    {
-        super(naturalEndpoints, pendingEndpoints, consistencyLevel, keyspace, callback, writeType, queryStartNanoTime);
-=======
+                                          long queryStartNanoTime,
                                           Predicate<InetAddress> isAlive)
     {
-        super(naturalEndpoints, pendingEndpoints, consistencyLevel, keyspace, callback, writeType, isAlive);
->>>>>>> 1989d868
+        super(naturalEndpoints, pendingEndpoints, consistencyLevel, keyspace, callback, writeType, queryStartNanoTime, isAlive);
         assert consistencyLevel.isDatacenterLocal();
     }
 
