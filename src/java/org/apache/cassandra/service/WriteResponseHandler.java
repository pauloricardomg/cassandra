--- conflicted
+++ resolved
@@ -50,33 +50,21 @@
                                 Keyspace keyspace,
                                 Runnable callback,
                                 WriteType writeType,
-<<<<<<< HEAD
-                                long queryStartNanoTime)
+                                long queryStartNanoTime,
+                                Predicate<InetAddress> isAlive)
     {
-        super(keyspace, writeEndpoints, pendingEndpoints, consistencyLevel, callback, writeType, queryStartNanoTime);
+        super(keyspace, writeEndpoints, pendingEndpoints, consistencyLevel, callback, writeType, queryStartNanoTime, isAlive);
         responses = totalBlockFor();
     }
 
     public WriteResponseHandler(InetAddress endpoint, WriteType writeType, Runnable callback, long queryStartNanoTime)
     {
-        this(Arrays.asList(endpoint), Collections.<InetAddress>emptyList(), ConsistencyLevel.ONE, null, callback, writeType, queryStartNanoTime);
+        this(Arrays.asList(endpoint), Collections.emptyList(), ConsistencyLevel.ONE, null, callback, writeType, queryStartNanoTime, FailureDetector.isAlivePredicate);
     }
-=======
-                                Predicate<InetAddress> isAlive)
-    {
-        super(keyspace, writeEndpoints, pendingEndpoints, consistencyLevel, callback, writeType, isAlive);
-        responses = totalBlockFor();
-    }
-
->>>>>>> 1989d868
 
     public WriteResponseHandler(InetAddress endpoint, WriteType writeType, long queryStartNanoTime)
     {
-<<<<<<< HEAD
         this(endpoint, writeType, null, queryStartNanoTime);
-=======
-        this(Arrays.asList(endpoint), Collections.emptyList(), ConsistencyLevel.ONE, null, null, writeType, FailureDetector.isAlivePredicate);
->>>>>>> 1989d868
     }
 
     public void response(MessageIn<T> m)
