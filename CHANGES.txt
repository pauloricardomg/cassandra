<<<<<<< HEAD
3.11.0
 * cdc column addition strikes again (CASSANDRA-13382)
 * Fix static column indexes (CASSANDRA-13277) 
 * DataOutputBuffer.asNewBuffer broken (CASSANDRA-13298)
 * unittest CipherFactoryTest failed on MacOS (CASSANDRA-13370)
 * Forbid SELECT restrictions and CREATE INDEX over non-frozen UDT columns (CASSANDRA-13247)
 * Default logging we ship will incorrectly print "?:?" for "%F:%L" pattern (CASSANDRA-13317)
 * Possible AssertionError in UnfilteredRowIteratorWithLowerBound (CASSANDRA-13366)
 * Support unaligned memory access for AArch64 (CASSANDRA-13326)
 * Improve SASI range iterator efficiency on intersection with an empty range (CASSANDRA-12915).
 * Fix equality comparisons of columns using the duration type (CASSANDRA-13174)
 * Obfuscate password in stress-graphs (CASSANDRA-12233)
 * Move to FastThreadLocalThread and FastThreadLocal (CASSANDRA-13034)
 * nodetool stopdaemon errors out (CASSANDRA-13030)
 * Tables in system_distributed should not use gcgs of 0 (CASSANDRA-12954)
 * Fix primary index calculation for SASI (CASSANDRA-12910)
 * More fixes to the TokenAllocator (CASSANDRA-12990)
 * NoReplicationTokenAllocator should work with zero replication factor (CASSANDRA-12983)
 * Address message coalescing regression (CASSANDRA-12676)
Merged from 3.0:
=======
3.0.13
 * Use the Kernel32 library to retrieve the PID on Windows and fix startup checks (CASSANDRA-13333)
>>>>>>> 9b8692c6
 * Fix code to not exchange schema across major versions (CASSANDRA-13274)
 * Dropping column results in "corrupt" SSTable (CASSANDRA-13337)
 * Bugs handling range tombstones in the sstable iterators (CASSANDRA-13340)
 * Fix CONTAINS filtering for null collections (CASSANDRA-13246)
 * Applying: Use a unique metric reservoir per test run when using Cassandra-wide metrics residing in MBeans (CASSANDRA-13216)
 * Propagate row deletions in 2i tables on upgrade (CASSANDRA-13320)
 * Slice.isEmpty() returns false for some empty slices (CASSANDRA-13305)
 * Add formatted row output to assertEmpty in CQL Tester (CASSANDRA-13238)
 * Prevent data loss on upgrade 2.1 - 3.0 by adding component separator to LogRecord absolute path (CASSANDRA-13294)
 * Improve testing on macOS by eliminating sigar logging (CASSANDRA-13233)
 * Cqlsh copy-from should error out when csv contains invalid data for collections (CASSANDRA-13071)
 * Fix "multiple versions of ant detected..." when running ant test (CASSANDRA-13232)
 * Coalescing strategy sleeps too much (CASSANDRA-13090)
 * Faster StreamingHistogram (CASSANDRA-13038)
 * Legacy deserializer can create unexpected boundary range tombstones (CASSANDRA-13237)
 * Remove unnecessary assertion from AntiCompactionTest (CASSANDRA-13070)
 * Fix cqlsh COPY for dates before 1900 (CASSANDRA-13185)
 * Use keyspace replication settings on system.size_estimates table (CASSANDRA-9639)
 * Add vm.max_map_count StartupCheck (CASSANDRA-13008)
 * Hint related logging should include the IP address of the destination in addition to
   host ID (CASSANDRA-13205)
 * Reloading logback.xml does not work (CASSANDRA-13173)
 * Lightweight transactions temporarily fail after upgrade from 2.1 to 3.0 (CASSANDRA-13109)
 * Duplicate rows after upgrading from 2.1.16 to 3.0.10/3.9 (CASSANDRA-13125)
 * Fix UPDATE queries with empty IN restrictions (CASSANDRA-13152)
 * Fix handling of partition with partition-level deletion plus
   live rows in sstabledump (CASSANDRA-13177)
 * Provide user workaround when system_schema.columns does not contain entries
   for a table that's in system_schema.tables (CASSANDRA-13180)
Merged from 2.2:
 * Honor truststore-password parameter in cassandra-stress (CASSANDRA-12773)
 * Discard in-flight shadow round responses (CASSANDRA-12653)
 * Don't anti-compact repaired data to avoid inconsistencies (CASSANDRA-13153)
 * Wrong logger name in AnticompactionTask (CASSANDRA-13343)
 * Commitlog replay may fail if last mutation is within 4 bytes of end of segment (CASSANDRA-13282)
 * Fix queries updating multiple time the same list (CASSANDRA-13130)
 * Fix GRANT/REVOKE when keyspace isn't specified (CASSANDRA-13053)
 * Fix flaky LongLeveledCompactionStrategyTest (CASSANDRA-12202)
 * Fix failing COPY TO STDOUT (CASSANDRA-12497)
 * Fix ColumnCounter::countAll behaviour for reverse queries (CASSANDRA-13222)
 * Exceptions encountered calling getSeeds() breaks OTC thread (CASSANDRA-13018)
 * Fix negative mean latency metric (CASSANDRA-12876)
 * Use only one file pointer when creating commitlog segments (CASSANDRA-12539)
Merged from 2.1:
 * Remove unused repositories (CASSANDRA-13278)
 * Log stacktrace of uncaught exceptions (CASSANDRA-13108)
 * Use portable stderr for java error in startup (CASSANDRA-13211)
 * Fix Thread Leak in OutboundTcpConnection (CASSANDRA-13204)
 * Coalescing strategy can enter infinite loop (CASSANDRA-13159)


3.10
 * Fix secondary index queries regression (CASSANDRA-13013)
 * Add duration type to the protocol V5 (CASSANDRA-12850)
 * Fix duration type validation (CASSANDRA-13143)
 * Fix flaky GcCompactionTest (CASSANDRA-12664)
 * Fix TestHintedHandoff.hintedhandoff_decom_test (CASSANDRA-13058)
 * Fixed query monitoring for range queries (CASSANDRA-13050)
 * Remove outboundBindAny configuration property (CASSANDRA-12673)
 * Use correct bounds for all-data range when filtering (CASSANDRA-12666)
 * Remove timing window in test case (CASSANDRA-12875)
 * Resolve unit testing without JCE security libraries installed (CASSANDRA-12945)
 * Fix inconsistencies in cassandra-stress load balancing policy (CASSANDRA-12919)
 * Fix validation of non-frozen UDT cells (CASSANDRA-12916)
 * Don't shut down socket input/output on StreamSession (CASSANDRA-12903)
 * Fix Murmur3PartitionerTest (CASSANDRA-12858)
 * Move cqlsh syntax rules into separate module and allow easier customization (CASSANDRA-12897)
 * Fix CommitLogSegmentManagerTest (CASSANDRA-12283)
 * Fix cassandra-stress truncate option (CASSANDRA-12695)
 * Fix crossNode value when receiving messages (CASSANDRA-12791)
 * Don't load MX4J beans twice (CASSANDRA-12869)
 * Extend native protocol request flags, add versions to SUPPORTED, and introduce ProtocolVersion enum (CASSANDRA-12838)
 * Set JOINING mode when running pre-join tasks (CASSANDRA-12836)
 * remove net.mintern.primitive library due to license issue (CASSANDRA-12845)
 * Properly format IPv6 addresses when logging JMX service URL (CASSANDRA-12454)
 * Optimize the vnode allocation for single replica per DC (CASSANDRA-12777)
 * Use non-token restrictions for bounds when token restrictions are overridden (CASSANDRA-12419)
 * Fix CQLSH auto completion for PER PARTITION LIMIT (CASSANDRA-12803)
 * Use different build directories for Eclipse and Ant (CASSANDRA-12466)
 * Avoid potential AttributeError in cqlsh due to no table metadata (CASSANDRA-12815)
 * Fix RandomReplicationAwareTokenAllocatorTest.testExistingCluster (CASSANDRA-12812)
 * Upgrade commons-codec to 1.9 (CASSANDRA-12790)
 * Make the fanout size for LeveledCompactionStrategy to be configurable (CASSANDRA-11550)
 * Add duration data type (CASSANDRA-11873)
 * Fix timeout in ReplicationAwareTokenAllocatorTest (CASSANDRA-12784)
 * Improve sum aggregate functions (CASSANDRA-12417)
 * Make cassandra.yaml docs for batch_size_*_threshold_in_kb reflect changes in CASSANDRA-10876 (CASSANDRA-12761)
 * cqlsh fails to format collections when using aliases (CASSANDRA-11534)
 * Check for hash conflicts in prepared statements (CASSANDRA-12733)
 * Exit query parsing upon first error (CASSANDRA-12598)
 * Fix cassandra-stress to use single seed in UUID generation (CASSANDRA-12729)
 * CQLSSTableWriter does not allow Update statement (CASSANDRA-12450)
 * Config class uses boxed types but DD exposes primitive types (CASSANDRA-12199)
 * Add pre- and post-shutdown hooks to Storage Service (CASSANDRA-12461)
 * Add hint delivery metrics (CASSANDRA-12693)
 * Remove IndexInfo cache from FileIndexInfoRetriever (CASSANDRA-12731)
 * ColumnIndex does not reuse buffer (CASSANDRA-12502)
 * cdc column addition still breaks schema migration tasks (CASSANDRA-12697)
 * Upgrade metrics-reporter dependencies (CASSANDRA-12089)
 * Tune compaction thread count via nodetool (CASSANDRA-12248)
 * Add +=/-= shortcut syntax for update queries (CASSANDRA-12232)
 * Include repair session IDs in repair start message (CASSANDRA-12532)
 * Add a blocking task to Index, run before joining the ring (CASSANDRA-12039)
 * Fix NPE when using CQLSSTableWriter (CASSANDRA-12667)
 * Support optional backpressure strategies at the coordinator (CASSANDRA-9318)
 * Make randompartitioner work with new vnode allocation (CASSANDRA-12647)
 * Fix cassandra-stress graphing (CASSANDRA-12237)
 * Allow filtering on partition key columns for queries without secondary indexes (CASSANDRA-11031)
 * Fix Cassandra Stress reporting thread model and precision (CASSANDRA-12585)
 * Add JMH benchmarks.jar (CASSANDRA-12586)
 * Cleanup uses of AlterTableStatementColumn (CASSANDRA-12567)
 * Add keep-alive to streaming (CASSANDRA-11841)
 * Tracing payload is passed through newSession(..) (CASSANDRA-11706)
 * avoid deleting non existing sstable files and improve related log messages (CASSANDRA-12261)
 * json/yaml output format for nodetool compactionhistory (CASSANDRA-12486)
 * Retry all internode messages once after a connection is
   closed and reopened (CASSANDRA-12192)
 * Add support to rebuild from targeted replica (CASSANDRA-9875)
 * Add sequence distribution type to cassandra stress (CASSANDRA-12490)
 * "SELECT * FROM foo LIMIT ;" does not error out (CASSANDRA-12154)
 * Define executeLocally() at the ReadQuery Level (CASSANDRA-12474)
 * Extend read/write failure messages with a map of replica addresses
   to error codes in the v5 native protocol (CASSANDRA-12311)
 * Fix rebuild of SASI indexes with existing index files (CASSANDRA-12374)
 * Let DatabaseDescriptor not implicitly startup services (CASSANDRA-9054, 12550)
 * Fix clustering indexes in presence of static columns in SASI (CASSANDRA-12378)
 * Fix queries on columns with reversed type on SASI indexes (CASSANDRA-12223)
 * Added slow query log (CASSANDRA-12403)
 * Count full coordinated request against timeout (CASSANDRA-12256)
 * Allow TTL with null value on insert and update (CASSANDRA-12216)
 * Make decommission operation resumable (CASSANDRA-12008)
 * Add support to one-way targeted repair (CASSANDRA-9876)
 * Remove clientutil jar (CASSANDRA-11635)
 * Fix compaction throughput throttle (CASSANDRA-12366, CASSANDRA-12717)
 * Delay releasing Memtable memory on flush until PostFlush has finished running (CASSANDRA-12358)
 * Cassandra stress should dump all setting on startup (CASSANDRA-11914)
 * Make it possible to compact a given token range (CASSANDRA-10643)
 * Allow updating DynamicEndpointSnitch properties via JMX (CASSANDRA-12179)
 * Collect metrics on queries by consistency level (CASSANDRA-7384)
 * Add support for GROUP BY to SELECT statement (CASSANDRA-10707)
 * Deprecate memtable_cleanup_threshold and update default for memtable_flush_writers (CASSANDRA-12228)
 * Upgrade to OHC 0.4.4 (CASSANDRA-12133)
 * Add version command to cassandra-stress (CASSANDRA-12258)
 * Create compaction-stress tool (CASSANDRA-11844)
 * Garbage-collecting compaction operation and schema option (CASSANDRA-7019)
 * Add beta protocol flag for v5 native protocol (CASSANDRA-12142)
 * Support filtering on non-PRIMARY KEY columns in the CREATE
   MATERIALIZED VIEW statement's WHERE clause (CASSANDRA-10368)
 * Unify STDOUT and SYSTEMLOG logback format (CASSANDRA-12004)
 * COPY FROM should raise error for non-existing input files (CASSANDRA-12174)
 * Faster write path (CASSANDRA-12269)
 * Option to leave omitted columns in INSERT JSON unset (CASSANDRA-11424)
 * Support json/yaml output in nodetool tpstats (CASSANDRA-12035)
 * Expose metrics for successful/failed authentication attempts (CASSANDRA-10635)
 * Prepend snapshot name with "truncated" or "dropped" when a snapshot
   is taken before truncating or dropping a table (CASSANDRA-12178)
 * Optimize RestrictionSet (CASSANDRA-12153)
 * cqlsh does not automatically downgrade CQL version (CASSANDRA-12150)
 * Omit (de)serialization of state variable in UDAs (CASSANDRA-9613)
 * Create a system table to expose prepared statements (CASSANDRA-8831)
 * Reuse DataOutputBuffer from ColumnIndex (CASSANDRA-11970)
 * Remove DatabaseDescriptor dependency from SegmentedFile (CASSANDRA-11580)
 * Add supplied username to authentication error messages (CASSANDRA-12076)
 * Remove pre-startup check for open JMX port (CASSANDRA-12074)
 * Remove compaction Severity from DynamicEndpointSnitch (CASSANDRA-11738)
 * Restore resumable hints delivery (CASSANDRA-11960)
 * Properly report LWT contention (CASSANDRA-12626)
Merged from 3.0:
 * Dump threads when unit tests time out (CASSANDRA-13117)
 * Better error when modifying function permissions without explicit keyspace (CASSANDRA-12925)
 * Indexer is not correctly invoked when building indexes over sstables (CASSANDRA-13075)
 * Read repair is not blocking repair to finish in foreground repair (CASSANDRA-13115)
 * Stress daemon help is incorrect(CASSANDRA-12563)
 * Remove ALTER TYPE support (CASSANDRA-12443)
 * Fix assertion for certain legacy range tombstone pattern (CASSANDRA-12203)
 * Replace empty strings with null values if they cannot be converted (CASSANDRA-12794)
 * Fix deserialization of 2.x DeletedCells (CASSANDRA-12620)
 * Add parent repair session id to anticompaction log message (CASSANDRA-12186)
 * Improve contention handling on failure to acquire MV lock for streaming and hints (CASSANDRA-12905)
 * Fix DELETE and UPDATE queries with empty IN restrictions (CASSANDRA-12829)
 * Mark MVs as built after successful bootstrap (CASSANDRA-12984)
 * Estimated TS drop-time histogram updated with Cell.NO_DELETION_TIME (CASSANDRA-13040)
 * Nodetool compactionstats fails with NullPointerException (CASSANDRA-13021)
 * Thread local pools never cleaned up (CASSANDRA-13033)
 * Set RPC_READY to false when draining or if a node is marked as shutdown (CASSANDRA-12781)
 * CQL often queries static columns unnecessarily (CASSANDRA-12768)
 * Make sure sstables only get committed when it's safe to discard commit log records (CASSANDRA-12956)
 * Reject default_time_to_live option when creating or altering MVs (CASSANDRA-12868)
 * Nodetool should use a more sane max heap size (CASSANDRA-12739)
 * LocalToken ensures token values are cloned on heap (CASSANDRA-12651)
 * AnticompactionRequestSerializer serializedSize is incorrect (CASSANDRA-12934)
 * Prevent reloading of logback.xml from UDF sandbox (CASSANDRA-12535)
 * Reenable HeapPool (CASSANDRA-12900)
 * Disallow offheap_buffers memtable allocation (CASSANDRA-11039)
 * Fix CommitLogSegmentManagerTest (CASSANDRA-12283)
 * Pass root cause to CorruptBlockException when uncompression failed (CASSANDRA-12889)
 * Batch with multiple conditional updates for the same partition causes AssertionError (CASSANDRA-12867)
 * Make AbstractReplicationStrategy extendable from outside its package (CASSANDRA-12788)
 * Don't tell users to turn off consistent rangemovements during rebuild. (CASSANDRA-12296)
 * Fix CommitLogTest.testDeleteIfNotDirty (CASSANDRA-12854)
 * Avoid deadlock due to MV lock contention (CASSANDRA-12689)
 * Fix for KeyCacheCqlTest flakiness (CASSANDRA-12801)
 * Include SSTable filename in compacting large row message (CASSANDRA-12384)
 * Fix potential socket leak (CASSANDRA-12329, CASSANDRA-12330)
 * Fix ViewTest.testCompaction (CASSANDRA-12789)
 * Improve avg aggregate functions (CASSANDRA-12417)
 * Preserve quoted reserved keyword column names in MV creation (CASSANDRA-11803)
 * nodetool stopdaemon errors out (CASSANDRA-12646)
 * Split materialized view mutations on build to prevent OOM (CASSANDRA-12268)
 * mx4j does not work in 3.0.8 (CASSANDRA-12274)
 * Abort cqlsh copy-from in case of no answer after prolonged period of time (CASSANDRA-12740)
 * Avoid sstable corrupt exception due to dropped static column (CASSANDRA-12582)
 * Make stress use client mode to avoid checking commit log size on startup (CASSANDRA-12478)
 * Fix exceptions with new vnode allocation (CASSANDRA-12715)
 * Unify drain and shutdown processes (CASSANDRA-12509)
 * Fix NPE in ComponentOfSlice.isEQ() (CASSANDRA-12706)
 * Fix failure in LogTransactionTest (CASSANDRA-12632)
 * Fix potentially incomplete non-frozen UDT values when querying with the
   full primary key specified (CASSANDRA-12605)
 * Make sure repaired tombstones are dropped when only_purge_repaired_tombstones is enabled (CASSANDRA-12703)
 * Skip writing MV mutations to commitlog on mutation.applyUnsafe() (CASSANDRA-11670)
 * Establish consistent distinction between non-existing partition and NULL value for LWTs on static columns (CASSANDRA-12060)
 * Extend ColumnIdentifier.internedInstances key to include the type that generated the byte buffer (CASSANDRA-12516)
 * Handle composite prefixes with final EOC=0 as in 2.x and refactor LegacyLayout.decodeBound (CASSANDRA-12423)
 * select_distinct_with_deletions_test failing on non-vnode environments (CASSANDRA-11126)
 * Stack Overflow returned to queries while upgrading (CASSANDRA-12527)
 * Fix legacy regex for temporary files from 2.2 (CASSANDRA-12565)
 * Add option to state current gc_grace_seconds to tools/bin/sstablemetadata (CASSANDRA-12208)
 * Fix file system race condition that may cause LogAwareFileLister to fail to classify files (CASSANDRA-11889)
 * Fix file handle leaks due to simultaneous compaction/repair and
   listing snapshots, calculating snapshot sizes, or making schema
   changes (CASSANDRA-11594)
 * Fix nodetool repair exits with 0 for some errors (CASSANDRA-12508)
 * Do not shut down BatchlogManager twice during drain (CASSANDRA-12504)
 * Disk failure policy should not be invoked on out of space (CASSANDRA-12385)
 * Calculate last compacted key on startup (CASSANDRA-6216)
 * Add schema to snapshot manifest, add USING TIMESTAMP clause to ALTER TABLE statements (CASSANDRA-7190)
 * If CF has no clustering columns, any row cache is full partition cache (CASSANDRA-12499)
 * Correct log message for statistics of offheap memtable flush (CASSANDRA-12776)
 * Explicitly set locale for string validation (CASSANDRA-12541,CASSANDRA-12542,CASSANDRA-12543,CASSANDRA-12545)
Merged from 2.2:
 * Fix speculative retry bugs (CASSANDRA-13009)
 * Fix handling of nulls and unsets in IN conditions (CASSANDRA-12981)
 * Fix race causing infinite loop if Thrift server is stopped before it starts listening (CASSANDRA-12856)
 * CompactionTasks now correctly drops sstables out of compaction when not enough disk space is available (CASSANDRA-12979)
 * Remove support for non-JavaScript UDFs (CASSANDRA-12883)
 * Fix DynamicEndpointSnitch noop in multi-datacenter situations (CASSANDRA-13074)
 * cqlsh copy-from: encode column names to avoid primary key parsing errors (CASSANDRA-12909)
 * Temporarily fix bug that creates commit log when running offline tools (CASSANDRA-8616)
 * Reduce granuality of OpOrder.Group during index build (CASSANDRA-12796)
 * Test bind parameters and unset parameters in InsertUpdateIfConditionTest (CASSANDRA-12980)
 * Use saved tokens when setting local tokens on StorageService.joinRing (CASSANDRA-12935)
 * cqlsh: fix DESC TYPES errors (CASSANDRA-12914)
 * Fix leak on skipped SSTables in sstableupgrade (CASSANDRA-12899)
 * Avoid blocking gossip during pending range calculation (CASSANDRA-12281)
 * Fix purgeability of tombstones with max timestamp (CASSANDRA-12792)
 * Fail repair if participant dies during sync or anticompaction (CASSANDRA-12901)
 * cqlsh COPY: unprotected pk values before converting them if not using prepared statements (CASSANDRA-12863)
 * Fix Util.spinAssertEquals (CASSANDRA-12283)
 * Fix potential NPE for compactionstats (CASSANDRA-12462)
 * Prepare legacy authenticate statement if credentials table initialised after node startup (CASSANDRA-12813)
 * Change cassandra.wait_for_tracing_events_timeout_secs default to 0 (CASSANDRA-12754)
 * Clean up permissions when a UDA is dropped (CASSANDRA-12720)
 * Limit colUpdateTimeDelta histogram updates to reasonable deltas (CASSANDRA-11117)
 * Fix leak errors and execution rejected exceptions when draining (CASSANDRA-12457)
 * Fix merkle tree depth calculation (CASSANDRA-12580)
 * Make Collections deserialization more robust (CASSANDRA-12618)
 * Better handle invalid system roles table (CASSANDRA-12700)
 * Fix exceptions when enabling gossip on nodes that haven't joined the ring (CASSANDRA-12253)
 * Fix authentication problem when invoking cqlsh copy from a SOURCE command (CASSANDRA-12642)
 * Decrement pending range calculator jobs counter in finally block
 * cqlshlib tests: increase default execute timeout (CASSANDRA-12481)
 * Forward writes to replacement node when replace_address != broadcast_address (CASSANDRA-8523)
 * Fail repair on non-existing table (CASSANDRA-12279)
 * Enable repair -pr and -local together (fix regression of CASSANDRA-7450) (CASSANDRA-12522)
 * Split consistent range movement flag correction (CASSANDRA-12786)
Merged from 2.1:
 * Upgrade netty version to fix memory leak with client encryption (CASSANDRA-13114)
 * cqlsh copy-from: sort user type fields in csv (CASSANDRA-12959)
 * Don't skip sstables based on maxLocalDeletionTime (CASSANDRA-12765)


3.8, 3.9
 * Fix value skipping with counter columns (CASSANDRA-11726)
 * Fix nodetool tablestats miss SSTable count (CASSANDRA-12205)
 * Fixed flacky SSTablesIteratedTest (CASSANDRA-12282)
 * Fixed flacky SSTableRewriterTest: check file counts before calling validateCFS (CASSANDRA-12348)
 * cqlsh: Fix handling of $$-escaped strings (CASSANDRA-12189)
 * Fix SSL JMX requiring truststore containing server cert (CASSANDRA-12109)
 * RTE from new CDC column breaks in flight queries (CASSANDRA-12236)
 * Fix hdr logging for single operation workloads (CASSANDRA-12145)
 * Fix SASI PREFIX search in CONTAINS mode with partial terms (CASSANDRA-12073)
 * Increase size of flushExecutor thread pool (CASSANDRA-12071)
 * Partial revert of CASSANDRA-11971, cannot recycle buffer in SP.sendMessagesToNonlocalDC (CASSANDRA-11950)
 * Upgrade netty to 4.0.39 (CASSANDRA-12032, CASSANDRA-12034)
 * Improve details in compaction log message (CASSANDRA-12080)
 * Allow unset values in CQLSSTableWriter (CASSANDRA-11911)
 * Chunk cache to request compressor-compatible buffers if pool space is exhausted (CASSANDRA-11993)
 * Remove DatabaseDescriptor dependencies from SequentialWriter (CASSANDRA-11579)
 * Move skip_stop_words filter before stemming (CASSANDRA-12078)
 * Support seek() in EncryptedFileSegmentInputStream (CASSANDRA-11957)
 * SSTable tools mishandling LocalPartitioner (CASSANDRA-12002)
 * When SEPWorker assigned work, set thread name to match pool (CASSANDRA-11966)
 * Add cross-DC latency metrics (CASSANDRA-11596)
 * Allow terms in selection clause (CASSANDRA-10783)
 * Add bind variables to trace (CASSANDRA-11719)
 * Switch counter shards' clock to timestamps (CASSANDRA-9811)
 * Introduce HdrHistogram and response/service/wait separation to stress tool (CASSANDRA-11853)
 * entry-weighers in QueryProcessor should respect partitionKeyBindIndexes field (CASSANDRA-11718)
 * Support older ant versions (CASSANDRA-11807)
 * Estimate compressed on disk size when deciding if sstable size limit reached (CASSANDRA-11623)
 * cassandra-stress profiles should support case sensitive schemas (CASSANDRA-11546)
 * Remove DatabaseDescriptor dependency from FileUtils (CASSANDRA-11578)
 * Faster streaming (CASSANDRA-9766)
 * Add prepared query parameter to trace for "Execute CQL3 prepared query" session (CASSANDRA-11425)
 * Add repaired percentage metric (CASSANDRA-11503)
 * Add Change-Data-Capture (CASSANDRA-8844)
Merged from 3.0:
 * Fix paging for 2.x to 3.x upgrades (CASSANDRA-11195)
 * Fix clean interval not sent to commit log for empty memtable flush (CASSANDRA-12436)
 * Fix potential resource leak in RMIServerSocketFactoryImpl (CASSANDRA-12331)
 * Make sure compaction stats are updated when compaction is interrupted (CASSANDRA-12100)
 * Change commitlog and sstables to track dirty and clean intervals (CASSANDRA-11828)
 * NullPointerException during compaction on table with static columns (CASSANDRA-12336)
 * Fixed ConcurrentModificationException when reading metrics in GraphiteReporter (CASSANDRA-11823)
 * Fix upgrade of super columns on thrift (CASSANDRA-12335)
 * Fixed flacky BlacklistingCompactionsTest, switched to fixed size types and increased corruption size (CASSANDRA-12359)
 * Rerun ReplicationAwareTokenAllocatorTest on failure to avoid flakiness (CASSANDRA-12277)
 * Exception when computing read-repair for range tombstones (CASSANDRA-12263)
 * Lost counter writes in compact table and static columns (CASSANDRA-12219)
 * AssertionError with MVs on updating a row that isn't indexed due to a null value (CASSANDRA-12247)
 * Disable RR and speculative retry with EACH_QUORUM reads (CASSANDRA-11980)
 * Add option to override compaction space check (CASSANDRA-12180)
 * Faster startup by only scanning each directory for temporary files once (CASSANDRA-12114)
 * Respond with v1/v2 protocol header when responding to driver that attempts
   to connect with too low of a protocol version (CASSANDRA-11464)
 * NullPointerExpception when reading/compacting table (CASSANDRA-11988)
 * Fix problem with undeleteable rows on upgrade to new sstable format (CASSANDRA-12144)
 * Fix potential bad messaging service message for paged range reads
   within mixed-version 3.x clusters (CASSANDRA-12249)
 * Fix paging logic for deleted partitions with static columns (CASSANDRA-12107)
 * Wait until the message is being send to decide which serializer must be used (CASSANDRA-11393)
 * Fix migration of static thrift column names with non-text comparators (CASSANDRA-12147)
 * Fix upgrading sparse tables that are incorrectly marked as dense (CASSANDRA-11315)
 * Fix reverse queries ignoring range tombstones (CASSANDRA-11733)
 * Avoid potential race when rebuilding CFMetaData (CASSANDRA-12098)
 * Avoid missing sstables when getting the canonical sstables (CASSANDRA-11996)
 * Always select the live sstables when getting sstables in bounds (CASSANDRA-11944)
 * Fix column ordering of results with static columns for Thrift requests in
   a mixed 2.x/3.x cluster, also fix potential non-resolved duplication of
   those static columns in query results (CASSANDRA-12123)
 * Avoid digest mismatch with empty but static rows (CASSANDRA-12090)
 * Fix EOF exception when altering column type (CASSANDRA-11820)
 * Fix potential race in schema during new table creation (CASSANDRA-12083)
 * cqlsh: fix error handling in rare COPY FROM failure scenario (CASSANDRA-12070)
 * Disable autocompaction during drain (CASSANDRA-11878)
 * Add a metrics timer to MemtablePool and use it to track time spent blocked on memory in MemtableAllocator (CASSANDRA-11327)
 * Fix upgrading schema with super columns with non-text subcomparators (CASSANDRA-12023)
 * Add TimeWindowCompactionStrategy (CASSANDRA-9666)
 * Fix JsonTransformer output of partition with deletion info (CASSANDRA-12418)
 * Fix NPE in SSTableLoader when specifying partial directory path (CASSANDRA-12609)
Merged from 2.2:
 * Add local address entry in PropertyFileSnitch (CASSANDRA-11332)
 * cqlsh copy: fix missing counter values (CASSANDRA-12476)
 * Move migration tasks to non-periodic queue, assure flush executor shutdown after non-periodic executor (CASSANDRA-12251)
 * cqlsh copy: fixed possible race in initializing feeding thread (CASSANDRA-11701)
 * Only set broadcast_rpc_address on Ec2MultiRegionSnitch if it's not set (CASSANDRA-11357)
 * Update StorageProxy range metrics for timeouts, failures and unavailables (CASSANDRA-9507)
 * Add Sigar to classes included in clientutil.jar (CASSANDRA-11635)
 * Add decay to histograms and timers used for metrics (CASSANDRA-11752)
 * Fix hanging stream session (CASSANDRA-10992)
 * Fix INSERT JSON, fromJson() support of smallint, tinyint types (CASSANDRA-12371)
 * Restore JVM metric export for metric reporters (CASSANDRA-12312)
 * Release sstables of failed stream sessions only when outgoing transfers are finished (CASSANDRA-11345)
 * Wait for tracing events before returning response and query at same consistency level client side (CASSANDRA-11465)
 * cqlsh copyutil should get host metadata by connected address (CASSANDRA-11979)
 * Fixed cqlshlib.test.remove_test_db (CASSANDRA-12214)
 * Synchronize ThriftServer::stop() (CASSANDRA-12105)
 * Use dedicated thread for JMX notifications (CASSANDRA-12146)
 * Improve streaming synchronization and fault tolerance (CASSANDRA-11414)
 * MemoryUtil.getShort() should return an unsigned short also for architectures not supporting unaligned memory accesses (CASSANDRA-11973)
Merged from 2.1:
 * Fix queries with empty ByteBuffer values in clustering column restrictions (CASSANDRA-12127)
 * Disable passing control to post-flush after flush failure to prevent data loss (CASSANDRA-11828)
 * Allow STCS-in-L0 compactions to reduce scope with LCS (CASSANDRA-12040)
 * cannot use cql since upgrading python to 2.7.11+ (CASSANDRA-11850)
 * Fix filtering on clustering columns when 2i is used (CASSANDRA-11907)


3.0.8
 * Fix potential race in schema during new table creation (CASSANDRA-12083)
 * cqlsh: fix error handling in rare COPY FROM failure scenario (CASSANDRA-12070)
 * Disable autocompaction during drain (CASSANDRA-11878)
 * Add a metrics timer to MemtablePool and use it to track time spent blocked on memory in MemtableAllocator (CASSANDRA-11327)
 * Fix upgrading schema with super columns with non-text subcomparators (CASSANDRA-12023)
 * Add TimeWindowCompactionStrategy (CASSANDRA-9666)
Merged from 2.2:
 * Allow nodetool info to run with readonly JMX access (CASSANDRA-11755)
 * Validate bloom_filter_fp_chance against lowest supported
   value when the table is created (CASSANDRA-11920)
 * Don't send erroneous NEW_NODE notifications on restart (CASSANDRA-11038)
 * StorageService shutdown hook should use a volatile variable (CASSANDRA-11984)
Merged from 2.1:
 * Add system property to set the max number of native transport requests in queue (CASSANDRA-11363)
 * Fix queries with empty ByteBuffer values in clustering column restrictions (CASSANDRA-12127)
 * Disable passing control to post-flush after flush failure to prevent data loss (CASSANDRA-11828)
 * Allow STCS-in-L0 compactions to reduce scope with LCS (CASSANDRA-12040)
 * cannot use cql since upgrading python to 2.7.11+ (CASSANDRA-11850)
 * Fix filtering on clustering columns when 2i is used (CASSANDRA-11907)
 * Avoid stalling paxos when the paxos state expires (CASSANDRA-12043)
 * Remove finished incoming streaming connections from MessagingService (CASSANDRA-11854)
 * Don't try to get sstables for non-repairing column families (CASSANDRA-12077)
 * Avoid marking too many sstables as repaired (CASSANDRA-11696)
 * Prevent select statements with clustering key > 64k (CASSANDRA-11882)
 * Fix clock skew corrupting other nodes with paxos (CASSANDRA-11991)
 * Remove distinction between non-existing static columns and existing but null in LWTs (CASSANDRA-9842)
 * Cache local ranges when calculating repair neighbors (CASSANDRA-11934)
 * Allow LWT operation on static column with only partition keys (CASSANDRA-10532)
 * Create interval tree over canonical sstables to avoid missing sstables during streaming (CASSANDRA-11886)
 * cqlsh COPY FROM: shutdown parent cluster after forking, to avoid corrupting SSL connections (CASSANDRA-11749)


3.7
 * Support multiple folders for user defined compaction tasks (CASSANDRA-11765)
 * Fix race in CompactionStrategyManager's pause/resume (CASSANDRA-11922)
Merged from 3.0:
 * Fix legacy serialization of Thrift-generated non-compound range tombstones
   when communicating with 2.x nodes (CASSANDRA-11930)
 * Fix Directories instantiations where CFS.initialDirectories should be used (CASSANDRA-11849)
 * Avoid referencing DatabaseDescriptor in AbstractType (CASSANDRA-11912)
 * Don't use static dataDirectories field in Directories instances (CASSANDRA-11647)
 * Fix sstables not being protected from removal during index build (CASSANDRA-11905)
 * cqlsh: Suppress stack trace from Read/WriteFailures (CASSANDRA-11032)
 * Remove unneeded code to repair index summaries that have
   been improperly down-sampled (CASSANDRA-11127)
 * Avoid WriteTimeoutExceptions during commit log replay due to materialized
   view lock contention (CASSANDRA-11891)
 * Prevent OOM failures on SSTable corruption, improve tests for corruption detection (CASSANDRA-9530)
 * Use CFS.initialDirectories when clearing snapshots (CASSANDRA-11705)
 * Allow compaction strategies to disable early open (CASSANDRA-11754)
 * Refactor Materialized View code (CASSANDRA-11475)
 * Update Java Driver (CASSANDRA-11615)
Merged from 2.2:
 * Persist local metadata earlier in startup sequence (CASSANDRA-11742)
 * cqlsh: fix tab completion for case-sensitive identifiers (CASSANDRA-11664)
 * Avoid showing estimated key as -1 in tablestats (CASSANDRA-11587)
 * Fix possible race condition in CommitLog.recover (CASSANDRA-11743)
 * Enable client encryption in sstableloader with cli options (CASSANDRA-11708)
 * Possible memory leak in NIODataInputStream (CASSANDRA-11867)
 * Add seconds to cqlsh tracing session duration (CASSANDRA-11753)
 * Fix commit log replay after out-of-order flush completion (CASSANDRA-9669)
 * Prohibit Reversed Counter type as part of the PK (CASSANDRA-9395)
 * cqlsh: correctly handle non-ascii chars in error messages (CASSANDRA-11626)
Merged from 2.1:
 * Run CommitLog tests with different compression settings (CASSANDRA-9039)
 * cqlsh: apply current keyspace to source command (CASSANDRA-11152)
 * Clear out parent repair session if repair coordinator dies (CASSANDRA-11824)
 * Set default streaming_socket_timeout_in_ms to 24 hours (CASSANDRA-11840)
 * Do not consider local node a valid source during replace (CASSANDRA-11848)
 * Add message dropped tasks to nodetool netstats (CASSANDRA-11855)
 * Avoid holding SSTableReaders for duration of incremental repair (CASSANDRA-11739)


3.6
 * Correctly migrate schema for frozen UDTs during 2.x -> 3.x upgrades
   (does not affect any released versions) (CASSANDRA-11613)
 * Allow server startup if JMX is configured directly (CASSANDRA-11725)
 * Prevent direct memory OOM on buffer pool allocations (CASSANDRA-11710)
 * Enhanced Compaction Logging (CASSANDRA-10805)
 * Make prepared statement cache size configurable (CASSANDRA-11555)
 * Integrated JMX authentication and authorization (CASSANDRA-10091)
 * Add units to stress ouput (CASSANDRA-11352)
 * Fix PER PARTITION LIMIT for single and multi partitions queries (CASSANDRA-11603)
 * Add uncompressed chunk cache for RandomAccessReader (CASSANDRA-5863)
 * Clarify ClusteringPrefix hierarchy (CASSANDRA-11213)
 * Always perform collision check before joining ring (CASSANDRA-10134)
 * SSTableWriter output discrepancy (CASSANDRA-11646)
 * Fix potential timeout in NativeTransportService.testConcurrentDestroys (CASSANDRA-10756)
 * Support large partitions on the 3.0 sstable format (CASSANDRA-11206,11763)
 * Add support to rebuild from specific range (CASSANDRA-10406)
 * Optimize the overlapping lookup by calculating all the
   bounds in advance (CASSANDRA-11571)
 * Support json/yaml output in nodetool tablestats (CASSANDRA-5977)
 * (stress) Add datacenter option to -node options (CASSANDRA-11591)
 * Fix handling of empty slices (CASSANDRA-11513)
 * Make number of cores used by cqlsh COPY visible to testing code (CASSANDRA-11437)
 * Allow filtering on clustering columns for queries without secondary indexes (CASSANDRA-11310)
 * Refactor Restriction hierarchy (CASSANDRA-11354)
 * Eliminate allocations in R/W path (CASSANDRA-11421)
 * Update Netty to 4.0.36 (CASSANDRA-11567)
 * Fix PER PARTITION LIMIT for queries requiring post-query ordering (CASSANDRA-11556)
 * Allow instantiation of UDTs and tuples in UDFs (CASSANDRA-10818)
 * Support UDT in CQLSSTableWriter (CASSANDRA-10624)
 * Support for non-frozen user-defined types, updating
   individual fields of user-defined types (CASSANDRA-7423)
 * Make LZ4 compression level configurable (CASSANDRA-11051)
 * Allow per-partition LIMIT clause in CQL (CASSANDRA-7017)
 * Make custom filtering more extensible with UserExpression (CASSANDRA-11295)
 * Improve field-checking and error reporting in cassandra.yaml (CASSANDRA-10649)
 * Print CAS stats in nodetool proxyhistograms (CASSANDRA-11507)
 * More user friendly error when providing an invalid token to nodetool (CASSANDRA-9348)
 * Add static column support to SASI index (CASSANDRA-11183)
 * Support EQ/PREFIX queries in SASI CONTAINS mode without tokenization (CASSANDRA-11434)
 * Support LIKE operator in prepared statements (CASSANDRA-11456)
 * Add a command to see if a Materialized View has finished building (CASSANDRA-9967)
 * Log endpoint and port associated with streaming operation (CASSANDRA-8777)
 * Print sensible units for all log messages (CASSANDRA-9692)
 * Upgrade Netty to version 4.0.34 (CASSANDRA-11096)
 * Break the CQL grammar into separate Parser and Lexer (CASSANDRA-11372)
 * Compress only inter-dc traffic by default (CASSANDRA-8888)
 * Add metrics to track write amplification (CASSANDRA-11420)
 * cassandra-stress: cannot handle "value-less" tables (CASSANDRA-7739)
 * Add/drop multiple columns in one ALTER TABLE statement (CASSANDRA-10411)
 * Add require_endpoint_verification opt for internode encryption (CASSANDRA-9220)
 * Add auto import java.util for UDF code block (CASSANDRA-11392)
 * Add --hex-format option to nodetool getsstables (CASSANDRA-11337)
 * sstablemetadata should print sstable min/max token (CASSANDRA-7159)
 * Do not wrap CassandraException in TriggerExecutor (CASSANDRA-9421)
 * COPY TO should have higher double precision (CASSANDRA-11255)
 * Stress should exit with non-zero status after failure (CASSANDRA-10340)
 * Add client to cqlsh SHOW_SESSION (CASSANDRA-8958)
 * Fix nodetool tablestats keyspace level metrics (CASSANDRA-11226)
 * Store repair options in parent_repair_history (CASSANDRA-11244)
 * Print current leveling in sstableofflinerelevel (CASSANDRA-9588)
 * Change repair message for keyspaces with RF 1 (CASSANDRA-11203)
 * Remove hard-coded SSL cipher suites and protocols (CASSANDRA-10508)
 * Improve concurrency in CompactionStrategyManager (CASSANDRA-10099)
 * (cqlsh) interpret CQL type for formatting blobs (CASSANDRA-11274)
 * Refuse to start and print txn log information in case of disk
   corruption (CASSANDRA-10112)
 * Resolve some eclipse-warnings (CASSANDRA-11086)
 * (cqlsh) Show static columns in a different color (CASSANDRA-11059)
 * Allow to remove TTLs on table with default_time_to_live (CASSANDRA-11207)
Merged from 3.0:
 * Disallow creating view with a static column (CASSANDRA-11602)
 * Reduce the amount of object allocations caused by the getFunctions methods (CASSANDRA-11593)
 * Potential error replaying commitlog with smallint/tinyint/date/time types (CASSANDRA-11618)
 * Fix queries with filtering on counter columns (CASSANDRA-11629)
 * Improve tombstone printing in sstabledump (CASSANDRA-11655)
 * Fix paging for range queries where all clustering columns are specified (CASSANDRA-11669)
 * Don't require HEAP_NEW_SIZE to be set when using G1 (CASSANDRA-11600)
 * Fix sstabledump not showing cells after tombstone marker (CASSANDRA-11654)
 * Ignore all LocalStrategy keyspaces for streaming and other related
   operations (CASSANDRA-11627)
 * Ensure columnfilter covers indexed columns for thrift 2i queries (CASSANDRA-11523)
 * Only open one sstable scanner per sstable (CASSANDRA-11412)
 * Option to specify ProtocolVersion in cassandra-stress (CASSANDRA-11410)
 * ArithmeticException in avgFunctionForDecimal (CASSANDRA-11485)
 * LogAwareFileLister should only use OLD sstable files in current folder to determine disk consistency (CASSANDRA-11470)
 * Notify indexers of expired rows during compaction (CASSANDRA-11329)
 * Properly respond with ProtocolError when a v1/v2 native protocol
   header is received (CASSANDRA-11464)
 * Validate that num_tokens and initial_token are consistent with one another (CASSANDRA-10120)
Merged from 2.2:
 * Exit JVM if JMX server fails to startup (CASSANDRA-11540)
 * Produce a heap dump when exiting on OOM (CASSANDRA-9861)
 * Restore ability to filter on clustering columns when using a 2i (CASSANDRA-11510)
 * JSON datetime formatting needs timezone (CASSANDRA-11137)
 * Fix is_dense recalculation for Thrift-updated tables (CASSANDRA-11502)
 * Remove unnescessary file existence check during anticompaction (CASSANDRA-11660)
 * Add missing files to debian packages (CASSANDRA-11642)
 * Avoid calling Iterables::concat in loops during ModificationStatement::getFunctions (CASSANDRA-11621)
 * cqlsh: COPY FROM should use regular inserts for single statement batches and
   report errors correctly if workers processes crash on initialization (CASSANDRA-11474)
 * Always close cluster with connection in CqlRecordWriter (CASSANDRA-11553)
 * Allow only DISTINCT queries with partition keys restrictions (CASSANDRA-11339)
 * CqlConfigHelper no longer requires both a keystore and truststore to work (CASSANDRA-11532)
 * Make deprecated repair methods backward-compatible with previous notification service (CASSANDRA-11430)
 * IncomingStreamingConnection version check message wrong (CASSANDRA-11462)
Merged from 2.1:
 * Support mlockall on IBM POWER arch (CASSANDRA-11576)
 * Add option to disable use of severity in DynamicEndpointSnitch (CASSANDRA-11737)
 * cqlsh COPY FROM fails for null values with non-prepared statements (CASSANDRA-11631)
 * Make cython optional in pylib/setup.py (CASSANDRA-11630)
 * Change order of directory searching for cassandra.in.sh to favor local one (CASSANDRA-11628)
 * cqlsh COPY FROM fails with []{} chars in UDT/tuple fields/values (CASSANDRA-11633)
 * clqsh: COPY FROM throws TypeError with Cython extensions enabled (CASSANDRA-11574)
 * cqlsh: COPY FROM ignores NULL values in conversion (CASSANDRA-11549)
 * Validate levels when building LeveledScanner to avoid overlaps with orphaned sstables (CASSANDRA-9935)


3.5
 * StaticTokenTreeBuilder should respect posibility of duplicate tokens (CASSANDRA-11525)
 * Correctly fix potential assertion error during compaction (CASSANDRA-11353)
 * Avoid index segment stitching in RAM which lead to OOM on big SSTable files (CASSANDRA-11383)
 * Fix clustering and row filters for LIKE queries on clustering columns (CASSANDRA-11397)
Merged from 3.0:
 * Fix rare NPE on schema upgrade from 2.x to 3.x (CASSANDRA-10943)
 * Improve backoff policy for cqlsh COPY FROM (CASSANDRA-11320)
 * Improve IF NOT EXISTS check in CREATE INDEX (CASSANDRA-11131)
 * Upgrade ohc to 0.4.3
 * Enable SO_REUSEADDR for JMX RMI server sockets (CASSANDRA-11093)
 * Allocate merkletrees with the correct size (CASSANDRA-11390)
 * Support streaming pre-3.0 sstables (CASSANDRA-10990)
 * Add backpressure to compressed or encrypted commit log (CASSANDRA-10971)
 * SSTableExport supports secondary index tables (CASSANDRA-11330)
 * Fix sstabledump to include missing info in debug output (CASSANDRA-11321)
 * Establish and implement canonical bulk reading workload(s) (CASSANDRA-10331)
 * Fix paging for IN queries on tables without clustering columns (CASSANDRA-11208)
 * Remove recursive call from CompositesSearcher (CASSANDRA-11304)
 * Fix filtering on non-primary key columns for queries without index (CASSANDRA-6377)
 * Fix sstableloader fail when using materialized view (CASSANDRA-11275)
Merged from 2.2:
 * DatabaseDescriptor should log stacktrace in case of Eception during seed provider creation (CASSANDRA-11312)
 * Use canonical path for directory in SSTable descriptor (CASSANDRA-10587)
 * Add cassandra-stress keystore option (CASSANDRA-9325)
 * Dont mark sstables as repairing with sub range repairs (CASSANDRA-11451)
 * Notify when sstables change after cancelling compaction (CASSANDRA-11373)
 * cqlsh: COPY FROM should check that explicit column names are valid (CASSANDRA-11333)
 * Add -Dcassandra.start_gossip startup option (CASSANDRA-10809)
 * Fix UTF8Validator.validate() for modified UTF-8 (CASSANDRA-10748)
 * Clarify that now() function is calculated on the coordinator node in CQL documentation (CASSANDRA-10900)
 * Fix bloom filter sizing with LCS (CASSANDRA-11344)
 * (cqlsh) Fix error when result is 0 rows with EXPAND ON (CASSANDRA-11092)
 * Add missing newline at end of bin/cqlsh (CASSANDRA-11325)
 * Unresolved hostname leads to replace being ignored (CASSANDRA-11210)
 * Only log yaml config once, at startup (CASSANDRA-11217)
 * Reference leak with parallel repairs on the same table (CASSANDRA-11215)
Merged from 2.1:
 * Add a -j parameter to scrub/cleanup/upgradesstables to state how
   many threads to use (CASSANDRA-11179)
 * COPY FROM on large datasets: fix progress report and debug performance (CASSANDRA-11053)
 * InvalidateKeys should have a weak ref to key cache (CASSANDRA-11176)


3.4
 * (cqlsh) add cqlshrc option to always connect using ssl (CASSANDRA-10458)
 * Cleanup a few resource warnings (CASSANDRA-11085)
 * Allow custom tracing implementations (CASSANDRA-10392)
 * Extract LoaderOptions to be able to be used from outside (CASSANDRA-10637)
 * fix OnDiskIndexTest to properly treat empty ranges (CASSANDRA-11205)
 * fix TrackerTest to handle new notifications (CASSANDRA-11178)
 * add SASI validation for partitioner and complex columns (CASSANDRA-11169)
 * Add caching of encrypted credentials in PasswordAuthenticator (CASSANDRA-7715)
 * fix SASI memtable switching on flush (CASSANDRA-11159)
 * Remove duplicate offline compaction tracking (CASSANDRA-11148)
 * fix EQ semantics of analyzed SASI indexes (CASSANDRA-11130)
 * Support long name output for nodetool commands (CASSANDRA-7950)
 * Encrypted hints (CASSANDRA-11040)
 * SASI index options validation (CASSANDRA-11136)
 * Optimize disk seek using min/max column name meta data when the LIMIT clause is used
   (CASSANDRA-8180)
 * Add LIKE support to CQL3 (CASSANDRA-11067)
 * Generic Java UDF types (CASSANDRA-10819)
 * cqlsh: Include sub-second precision in timestamps by default (CASSANDRA-10428)
 * Set javac encoding to utf-8 (CASSANDRA-11077)
 * Integrate SASI index into Cassandra (CASSANDRA-10661)
 * Add --skip-flush option to nodetool snapshot
 * Skip values for non-queried columns (CASSANDRA-10657)
 * Add support for secondary indexes on static columns (CASSANDRA-8103)
 * CommitLogUpgradeTestMaker creates broken commit logs (CASSANDRA-11051)
 * Add metric for number of dropped mutations (CASSANDRA-10866)
 * Simplify row cache invalidation code (CASSANDRA-10396)
 * Support user-defined compaction through nodetool (CASSANDRA-10660)
 * Stripe view locks by key and table ID to reduce contention (CASSANDRA-10981)
 * Add nodetool gettimeout and settimeout commands (CASSANDRA-10953)
 * Add 3.0 metadata to sstablemetadata output (CASSANDRA-10838)
Merged from 3.0:
 * MV should only query complex columns included in the view (CASSANDRA-11069)
 * Failed aggregate creation breaks server permanently (CASSANDRA-11064)
 * Add sstabledump tool (CASSANDRA-7464)
 * Introduce backpressure for hints (CASSANDRA-10972)
 * Fix ClusteringPrefix not being able to read tombstone range boundaries (CASSANDRA-11158)
 * Prevent logging in sandboxed state (CASSANDRA-11033)
 * Disallow drop/alter operations of UDTs used by UDAs (CASSANDRA-10721)
 * Add query time validation method on Index (CASSANDRA-11043)
 * Avoid potential AssertionError in mixed version cluster (CASSANDRA-11128)
 * Properly handle hinted handoff after topology changes (CASSANDRA-5902)
 * AssertionError when listing sstable files on inconsistent disk state (CASSANDRA-11156)
 * Fix wrong rack counting and invalid conditions check for TokenAllocation
   (CASSANDRA-11139)
 * Avoid creating empty hint files (CASSANDRA-11090)
 * Fix leak detection strong reference loop using weak reference (CASSANDRA-11120)
 * Configurie BatchlogManager to stop delayed tasks on shutdown (CASSANDRA-11062)
 * Hadoop integration is incompatible with Cassandra Driver 3.0.0 (CASSANDRA-11001)
 * Add dropped_columns to the list of schema table so it gets handled
   properly (CASSANDRA-11050)
 * Fix NPE when using forceRepairRangeAsync without DC (CASSANDRA-11239)
Merged from 2.2:
 * Preserve order for preferred SSL cipher suites (CASSANDRA-11164)
 * Range.compareTo() violates the contract of Comparable (CASSANDRA-11216)
 * Avoid NPE when serializing ErrorMessage with null message (CASSANDRA-11167)
 * Replacing an aggregate with a new version doesn't reset INITCOND (CASSANDRA-10840)
 * (cqlsh) cqlsh cannot be called through symlink (CASSANDRA-11037)
 * fix ohc and java-driver pom dependencies in build.xml (CASSANDRA-10793)
 * Protect from keyspace dropped during repair (CASSANDRA-11065)
 * Handle adding fields to a UDT in SELECT JSON and toJson() (CASSANDRA-11146)
 * Better error message for cleanup (CASSANDRA-10991)
 * cqlsh pg-style-strings broken if line ends with ';' (CASSANDRA-11123)
 * Always persist upsampled index summaries (CASSANDRA-10512)
 * (cqlsh) Fix inconsistent auto-complete (CASSANDRA-10733)
 * Make SELECT JSON and toJson() threadsafe (CASSANDRA-11048)
 * Fix SELECT on tuple relations for mixed ASC/DESC clustering order (CASSANDRA-7281)
 * Use cloned TokenMetadata in size estimates to avoid race against membership check
   (CASSANDRA-10736)
 * (cqlsh) Support utf-8/cp65001 encoding on Windows (CASSANDRA-11030)
 * Fix paging on DISTINCT queries repeats result when first row in partition changes
   (CASSANDRA-10010)
 * (cqlsh) Support timezone conversion using pytz (CASSANDRA-10397)
 * cqlsh: change default encoding to UTF-8 (CASSANDRA-11124)
Merged from 2.1:
 * Checking if an unlogged batch is local is inefficient (CASSANDRA-11529)
 * Fix out-of-space error treatment in memtable flushing (CASSANDRA-11448).
 * Don't do defragmentation if reading from repaired sstables (CASSANDRA-10342)
 * Fix streaming_socket_timeout_in_ms not enforced (CASSANDRA-11286)
 * Avoid dropping message too quickly due to missing unit conversion (CASSANDRA-11302)
 * Don't remove FailureDetector history on removeEndpoint (CASSANDRA-10371)
 * Only notify if repair status changed (CASSANDRA-11172)
 * Use logback setting for 'cassandra -v' command (CASSANDRA-10767)
 * Fix sstableloader to unthrottle streaming by default (CASSANDRA-9714)
 * Fix incorrect warning in 'nodetool status' (CASSANDRA-10176)
 * Properly release sstable ref when doing offline scrub (CASSANDRA-10697)
 * Improve nodetool status performance for large cluster (CASSANDRA-7238)
 * Gossiper#isEnabled is not thread safe (CASSANDRA-11116)
 * Avoid major compaction mixing repaired and unrepaired sstables in DTCS (CASSANDRA-11113)
 * Make it clear what DTCS timestamp_resolution is used for (CASSANDRA-11041)
 * (cqlsh) Display milliseconds when datetime overflows (CASSANDRA-10625)


3.3
 * Avoid infinite loop if owned range is smaller than number of
   data dirs (CASSANDRA-11034)
 * Avoid bootstrap hanging when existing nodes have no data to stream (CASSANDRA-11010)
Merged from 3.0:
 * Remove double initialization of newly added tables (CASSANDRA-11027)
 * Filter keys searcher results by target range (CASSANDRA-11104)
 * Fix deserialization of legacy read commands (CASSANDRA-11087)
 * Fix incorrect computation of deletion time in sstable metadata (CASSANDRA-11102)
 * Avoid memory leak when collecting sstable metadata (CASSANDRA-11026)
 * Mutations do not block for completion under view lock contention (CASSANDRA-10779)
 * Invalidate legacy schema tables when unloading them (CASSANDRA-11071)
 * (cqlsh) handle INSERT and UPDATE statements with LWT conditions correctly
   (CASSANDRA-11003)
 * Fix DISTINCT queries in mixed version clusters (CASSANDRA-10762)
 * Migrate build status for indexes along with legacy schema (CASSANDRA-11046)
 * Ensure SSTables for legacy KEYS indexes can be read (CASSANDRA-11045)
 * Added support for IBM zSystems architecture (CASSANDRA-11054)
 * Update CQL documentation (CASSANDRA-10899)
 * Check the column name, not cell name, for dropped columns when reading
   legacy sstables (CASSANDRA-11018)
 * Don't attempt to index clustering values of static rows (CASSANDRA-11021)
 * Remove checksum files after replaying hints (CASSANDRA-10947)
 * Support passing base table metadata to custom 2i validation (CASSANDRA-10924)
 * Ensure stale index entries are purged during reads (CASSANDRA-11013)
 * (cqlsh) Also apply --connect-timeout to control connection
   timeout (CASSANDRA-10959)
 * Fix AssertionError when removing from list using UPDATE (CASSANDRA-10954)
 * Fix UnsupportedOperationException when reading old sstable with range
   tombstone (CASSANDRA-10743)
 * MV should use the maximum timestamp of the primary key (CASSANDRA-10910)
 * Fix potential assertion error during compaction (CASSANDRA-10944)
Merged from 2.2:
 * maxPurgeableTimestamp needs to check memtables too (CASSANDRA-9949)
 * Apply change to compaction throughput in real time (CASSANDRA-10025)
 * (cqlsh) encode input correctly when saving history
 * Fix potential NPE on ORDER BY queries with IN (CASSANDRA-10955)
 * Start L0 STCS-compactions even if there is a L0 -> L1 compaction
   going (CASSANDRA-10979)
 * Make UUID LSB unique per process (CASSANDRA-7925)
 * Avoid NPE when performing sstable tasks (scrub etc.) (CASSANDRA-10980)
 * Make sure client gets tombstone overwhelmed warning (CASSANDRA-9465)
 * Fix error streaming section more than 2GB (CASSANDRA-10961)
 * Histogram buckets exposed in jmx are sorted incorrectly (CASSANDRA-10975)
 * Enable GC logging by default (CASSANDRA-10140)
 * Optimize pending range computation (CASSANDRA-9258)
 * Skip commit log and saved cache directories in SSTable version startup check (CASSANDRA-10902)
 * drop/alter user should be case sensitive (CASSANDRA-10817)
Merged from 2.1:
 * test_bulk_round_trip_blogposts is failing occasionally (CASSANDRA-10938)
 * Fix isJoined return true only after becoming cluster member (CASANDRA-11007)
 * Fix bad gossip generation seen in long-running clusters (CASSANDRA-10969)
 * Avoid NPE when incremental repair fails (CASSANDRA-10909)
 * Unmark sstables compacting once they are done in cleanup/scrub/upgradesstables (CASSANDRA-10829)
 * Allow simultaneous bootstrapping with strict consistency when no vnodes are used (CASSANDRA-11005)
 * Log a message when major compaction does not result in a single file (CASSANDRA-10847)
 * (cqlsh) fix cqlsh_copy_tests when vnodes are disabled (CASSANDRA-10997)
 * (cqlsh) Add request timeout option to cqlsh (CASSANDRA-10686)
 * Avoid AssertionError while submitting hint with LWT (CASSANDRA-10477)
 * If CompactionMetadata is not in stats file, use index summary instead (CASSANDRA-10676)
 * Retry sending gossip syn multiple times during shadow round (CASSANDRA-8072)
 * Fix pending range calculation during moves (CASSANDRA-10887)
 * Sane default (200Mbps) for inter-DC streaming througput (CASSANDRA-8708)



3.2
 * Make sure tokens don't exist in several data directories (CASSANDRA-6696)
 * Add requireAuthorization method to IAuthorizer (CASSANDRA-10852)
 * Move static JVM options to conf/jvm.options file (CASSANDRA-10494)
 * Fix CassandraVersion to accept x.y version string (CASSANDRA-10931)
 * Add forceUserDefinedCleanup to allow more flexible cleanup (CASSANDRA-10708)
 * (cqlsh) allow setting TTL with COPY (CASSANDRA-9494)
 * Fix counting of received sstables in streaming (CASSANDRA-10949)
 * Implement hints compression (CASSANDRA-9428)
 * Fix potential assertion error when reading static columns (CASSANDRA-10903)
 * Fix EstimatedHistogram creation in nodetool tablehistograms (CASSANDRA-10859)
 * Establish bootstrap stream sessions sequentially (CASSANDRA-6992)
 * Sort compactionhistory output by timestamp (CASSANDRA-10464)
 * More efficient BTree removal (CASSANDRA-9991)
 * Make tablehistograms accept the same syntax as tablestats (CASSANDRA-10149)
 * Group pending compactions based on table (CASSANDRA-10718)
 * Add compressor name in sstablemetadata output (CASSANDRA-9879)
 * Fix type casting for counter columns (CASSANDRA-10824)
 * Prevent running Cassandra as root (CASSANDRA-8142)
 * bound maximum in-flight commit log replay mutation bytes to 64 megabytes (CASSANDRA-8639)
 * Normalize all scripts (CASSANDRA-10679)
 * Make compression ratio much more accurate (CASSANDRA-10225)
 * Optimize building of Clustering object when only one is created (CASSANDRA-10409)
 * Make index building pluggable (CASSANDRA-10681)
 * Add sstable flush observer (CASSANDRA-10678)
 * Improve NTS endpoints calculation (CASSANDRA-10200)
 * Improve performance of the folderSize function (CASSANDRA-10677)
 * Add support for type casting in selection clause (CASSANDRA-10310)
 * Added graphing option to cassandra-stress (CASSANDRA-7918)
 * Abort in-progress queries that time out (CASSANDRA-7392)
 * Add transparent data encryption core classes (CASSANDRA-9945)
Merged from 3.0:
 * Better handling of SSL connection errors inter-node (CASSANDRA-10816)
 * Avoid NoSuchElementException when executing empty batch (CASSANDRA-10711)
 * Avoid building PartitionUpdate in toString (CASSANDRA-10897)
 * Reduce heap spent when receiving many SSTables (CASSANDRA-10797)
 * Add back support for 3rd party auth providers to bulk loader (CASSANDRA-10873)
 * Eliminate the dependency on jgrapht for UDT resolution (CASSANDRA-10653)
 * (Hadoop) Close Clusters and Sessions in Hadoop Input/Output classes (CASSANDRA-10837)
 * Fix sstableloader not working with upper case keyspace name (CASSANDRA-10806)
Merged from 2.2:
 * jemalloc detection fails due to quoting issues in regexv (CASSANDRA-10946)
 * (cqlsh) show correct column names for empty result sets (CASSANDRA-9813)
 * Add new types to Stress (CASSANDRA-9556)
 * Add property to allow listening on broadcast interface (CASSANDRA-9748)
Merged from 2.1:
 * Match cassandra-loader options in COPY FROM (CASSANDRA-9303)
 * Fix binding to any address in CqlBulkRecordWriter (CASSANDRA-9309)
 * cqlsh fails to decode utf-8 characters for text typed columns (CASSANDRA-10875)
 * Log error when stream session fails (CASSANDRA-9294)
 * Fix bugs in commit log archiving startup behavior (CASSANDRA-10593)
 * (cqlsh) further optimise COPY FROM (CASSANDRA-9302)
 * Allow CREATE TABLE WITH ID (CASSANDRA-9179)
 * Make Stress compiles within eclipse (CASSANDRA-10807)
 * Cassandra Daemon should print JVM arguments (CASSANDRA-10764)
 * Allow cancellation of index summary redistribution (CASSANDRA-8805)


3.1.1
Merged from 3.0:
  * Fix upgrade data loss due to range tombstone deleting more data than then should
    (CASSANDRA-10822)


3.1
Merged from 3.0:
 * Avoid MV race during node decommission (CASSANDRA-10674)
 * Disable reloading of GossipingPropertyFileSnitch (CASSANDRA-9474)
 * Handle single-column deletions correction in materialized views
   when the column is part of the view primary key (CASSANDRA-10796)
 * Fix issue with datadir migration on upgrade (CASSANDRA-10788)
 * Fix bug with range tombstones on reverse queries and test coverage for
   AbstractBTreePartition (CASSANDRA-10059)
 * Remove 64k limit on collection elements (CASSANDRA-10374)
 * Remove unclear Indexer.indexes() method (CASSANDRA-10690)
 * Fix NPE on stream read error (CASSANDRA-10771)
 * Normalize cqlsh DESC output (CASSANDRA-10431)
 * Rejects partition range deletions when columns are specified (CASSANDRA-10739)
 * Fix error when saving cached key for old format sstable (CASSANDRA-10778)
 * Invalidate prepared statements on DROP INDEX (CASSANDRA-10758)
 * Fix SELECT statement with IN restrictions on partition key,
   ORDER BY and LIMIT (CASSANDRA-10729)
 * Improve stress performance over 1k threads (CASSANDRA-7217)
 * Wait for migration responses to complete before bootstrapping (CASSANDRA-10731)
 * Unable to create a function with argument of type Inet (CASSANDRA-10741)
 * Fix backward incompatibiliy in CqlInputFormat (CASSANDRA-10717)
 * Correctly preserve deletion info on updated rows when notifying indexers
   of single-row deletions (CASSANDRA-10694)
 * Notify indexers of partition delete during cleanup (CASSANDRA-10685)
 * Keep the file open in trySkipCache (CASSANDRA-10669)
 * Updated trigger example (CASSANDRA-10257)
Merged from 2.2:
 * Verify tables in pseudo-system keyspaces at startup (CASSANDRA-10761)
 * Fix IllegalArgumentException in DataOutputBuffer.reallocate for large buffers (CASSANDRA-10592)
 * Show CQL help in cqlsh in web browser (CASSANDRA-7225)
 * Serialize on disk the proper SSTable compression ratio (CASSANDRA-10775)
 * Reject index queries while the index is building (CASSANDRA-8505)
 * CQL.textile syntax incorrectly includes optional keyspace for aggregate SFUNC and FINALFUNC (CASSANDRA-10747)
 * Fix JSON update with prepared statements (CASSANDRA-10631)
 * Don't do anticompaction after subrange repair (CASSANDRA-10422)
 * Fix SimpleDateType type compatibility (CASSANDRA-10027)
 * (Hadoop) fix splits calculation (CASSANDRA-10640)
 * (Hadoop) ensure that Cluster instances are always closed (CASSANDRA-10058)
Merged from 2.1:
 * Fix Stress profile parsing on Windows (CASSANDRA-10808)
 * Fix incremental repair hang when replica is down (CASSANDRA-10288)
 * Optimize the way we check if a token is repaired in anticompaction (CASSANDRA-10768)
 * Add proper error handling to stream receiver (CASSANDRA-10774)
 * Warn or fail when changing cluster topology live (CASSANDRA-10243)
 * Status command in debian/ubuntu init script doesn't work (CASSANDRA-10213)
 * Some DROP ... IF EXISTS incorrectly result in exceptions on non-existing KS (CASSANDRA-10658)
 * DeletionTime.compareTo wrong in rare cases (CASSANDRA-10749)
 * Force encoding when computing statement ids (CASSANDRA-10755)
 * Properly reject counters as map keys (CASSANDRA-10760)
 * Fix the sstable-needs-cleanup check (CASSANDRA-10740)
 * (cqlsh) Print column names before COPY operation (CASSANDRA-8935)
 * Fix CompressedInputStream for proper cleanup (CASSANDRA-10012)
 * (cqlsh) Support counters in COPY commands (CASSANDRA-9043)
 * Try next replica if not possible to connect to primary replica on
   ColumnFamilyRecordReader (CASSANDRA-2388)
 * Limit window size in DTCS (CASSANDRA-10280)
 * sstableloader does not use MAX_HEAP_SIZE env parameter (CASSANDRA-10188)
 * (cqlsh) Improve COPY TO performance and error handling (CASSANDRA-9304)
 * Create compression chunk for sending file only (CASSANDRA-10680)
 * Forbid compact clustering column type changes in ALTER TABLE (CASSANDRA-8879)
 * Reject incremental repair with subrange repair (CASSANDRA-10422)
 * Add a nodetool command to refresh size_estimates (CASSANDRA-9579)
 * Invalidate cache after stream receive task is completed (CASSANDRA-10341)
 * Reject counter writes in CQLSSTableWriter (CASSANDRA-10258)
 * Remove superfluous COUNTER_MUTATION stage mapping (CASSANDRA-10605)


3.0
 * Fix AssertionError while flushing memtable due to materialized views
   incorrectly inserting empty rows (CASSANDRA-10614)
 * Store UDA initcond as CQL literal in the schema table, instead of a blob (CASSANDRA-10650)
 * Don't use -1 for the position of partition key in schema (CASSANDRA-10491)
 * Fix distinct queries in mixed version cluster (CASSANDRA-10573)
 * Skip sstable on clustering in names query (CASSANDRA-10571)
 * Remove value skipping as it breaks read-repair (CASSANDRA-10655)
 * Fix bootstrapping with MVs (CASSANDRA-10621)
 * Make sure EACH_QUORUM reads are using NTS (CASSANDRA-10584)
 * Fix MV replica filtering for non-NetworkTopologyStrategy (CASSANDRA-10634)
 * (Hadoop) fix CIF describeSplits() not handling 0 size estimates (CASSANDRA-10600)
 * Fix reading of legacy sstables (CASSANDRA-10590)
 * Use CQL type names in schema metadata tables (CASSANDRA-10365)
 * Guard batchlog replay against integer division by zero (CASSANDRA-9223)
 * Fix bug when adding a column to thrift with the same name than a primary key (CASSANDRA-10608)
 * Add client address argument to IAuthenticator::newSaslNegotiator (CASSANDRA-8068)
 * Fix implementation of LegacyLayout.LegacyBoundComparator (CASSANDRA-10602)
 * Don't use 'names query' read path for counters (CASSANDRA-10572)
 * Fix backward compatibility for counters (CASSANDRA-10470)
 * Remove memory_allocator paramter from cassandra.yaml (CASSANDRA-10581,10628)
 * Execute the metadata reload task of all registered indexes on CFS::reload (CASSANDRA-10604)
 * Fix thrift cas operations with defined columns (CASSANDRA-10576)
 * Fix PartitionUpdate.operationCount()for updates with static column operations (CASSANDRA-10606)
 * Fix thrift get() queries with defined columns (CASSANDRA-10586)
 * Fix marking of indexes as built and removed (CASSANDRA-10601)
 * Skip initialization of non-registered 2i instances, remove Index::getIndexName (CASSANDRA-10595)
 * Fix batches on multiple tables (CASSANDRA-10554)
 * Ensure compaction options are validated when updating KeyspaceMetadata (CASSANDRA-10569)
 * Flatten Iterator Transformation Hierarchy (CASSANDRA-9975)
 * Remove token generator (CASSANDRA-5261)
 * RolesCache should not be created for any authenticator that does not requireAuthentication (CASSANDRA-10562)
 * Fix LogTransaction checking only a single directory for files (CASSANDRA-10421)
 * Fix handling of range tombstones when reading old format sstables (CASSANDRA-10360)
 * Aggregate with Initial Condition fails with C* 3.0 (CASSANDRA-10367)
Merged from 2.2:
 * (cqlsh) show partial trace if incomplete after max_trace_wait (CASSANDRA-7645)
 * Use most up-to-date version of schema for system tables (CASSANDRA-10652)
 * Deprecate memory_allocator in cassandra.yaml (CASSANDRA-10581,10628)
 * Expose phi values from failure detector via JMX and tweak debug
   and trace logging (CASSANDRA-9526)
 * Fix IllegalArgumentException in DataOutputBuffer.reallocate for large buffers (CASSANDRA-10592)
Merged from 2.1:
 * Shutdown compaction in drain to prevent leak (CASSANDRA-10079)
 * (cqlsh) fix COPY using wrong variable name for time_format (CASSANDRA-10633)
 * Do not run SizeEstimatesRecorder if a node is not a member of the ring (CASSANDRA-9912)
 * Improve handling of dead nodes in gossip (CASSANDRA-10298)
 * Fix logback-tools.xml incorrectly configured for outputing to System.err
   (CASSANDRA-9937)
 * Fix streaming to catch exception so retry not fail (CASSANDRA-10557)
 * Add validation method to PerRowSecondaryIndex (CASSANDRA-10092)
 * Support encrypted and plain traffic on the same port (CASSANDRA-10559)
 * Do STCS in DTCS windows (CASSANDRA-10276)
 * Avoid repetition of JVM_OPTS in debian package (CASSANDRA-10251)
 * Fix potential NPE from handling result of SIM.highestSelectivityIndex (CASSANDRA-10550)
 * Fix paging issues with partitions containing only static columns data (CASSANDRA-10381)
 * Fix conditions on static columns (CASSANDRA-10264)
 * AssertionError: attempted to delete non-existing file CommitLog (CASSANDRA-10377)
 * Fix sorting for queries with an IN condition on partition key columns (CASSANDRA-10363)


3.0-rc2
 * Fix SELECT DISTINCT queries between 2.2.2 nodes and 3.0 nodes (CASSANDRA-10473)
 * Remove circular references in SegmentedFile (CASSANDRA-10543)
 * Ensure validation of indexed values only occurs once per-partition (CASSANDRA-10536)
 * Fix handling of static columns for range tombstones in thrift (CASSANDRA-10174)
 * Support empty ColumnFilter for backward compatility on empty IN (CASSANDRA-10471)
 * Remove Pig support (CASSANDRA-10542)
 * Fix LogFile throws Exception when assertion is disabled (CASSANDRA-10522)
 * Revert CASSANDRA-7486, make CMS default GC, move GC config to
   conf/jvm.options (CASSANDRA-10403)
 * Fix TeeingAppender causing some logs to be truncated/empty (CASSANDRA-10447)
 * Allow EACH_QUORUM for reads (CASSANDRA-9602)
 * Fix potential ClassCastException while upgrading (CASSANDRA-10468)
 * Fix NPE in MVs on update (CASSANDRA-10503)
 * Only include modified cell data in indexing deltas (CASSANDRA-10438)
 * Do not load keyspace when creating sstable writer (CASSANDRA-10443)
 * If node is not yet gossiping write all MV updates to batchlog only (CASSANDRA-10413)
 * Re-populate token metadata after commit log recovery (CASSANDRA-10293)
 * Provide additional metrics for materialized views (CASSANDRA-10323)
 * Flush system schema tables after local schema changes (CASSANDRA-10429)
Merged from 2.2:
 * Reduce contention getting instances of CompositeType (CASSANDRA-10433)
 * Fix the regression when using LIMIT with aggregates (CASSANDRA-10487)
 * Avoid NoClassDefFoundError during DataDescriptor initialization on windows (CASSANDRA-10412)
 * Preserve case of quoted Role & User names (CASSANDRA-10394)
 * cqlsh pg-style-strings broken (CASSANDRA-10484)
 * cqlsh prompt includes name of keyspace after failed `use` statement (CASSANDRA-10369)
Merged from 2.1:
 * (cqlsh) Distinguish negative and positive infinity in output (CASSANDRA-10523)
 * (cqlsh) allow custom time_format for COPY TO (CASSANDRA-8970)
 * Don't allow startup if the node's rack has changed (CASSANDRA-10242)
 * (cqlsh) show partial trace if incomplete after max_trace_wait (CASSANDRA-7645)
 * Allow LOCAL_JMX to be easily overridden (CASSANDRA-10275)
 * Mark nodes as dead even if they've already left (CASSANDRA-10205)


3.0.0-rc1
 * Fix mixed version read request compatibility for compact static tables
   (CASSANDRA-10373)
 * Fix paging of DISTINCT with static and IN (CASSANDRA-10354)
 * Allow MATERIALIZED VIEW's SELECT statement to restrict primary key
   columns (CASSANDRA-9664)
 * Move crc_check_chance out of compression options (CASSANDRA-9839)
 * Fix descending iteration past end of BTreeSearchIterator (CASSANDRA-10301)
 * Transfer hints to a different node on decommission (CASSANDRA-10198)
 * Check partition keys for CAS operations during stmt validation (CASSANDRA-10338)
 * Add custom query expressions to SELECT (CASSANDRA-10217)
 * Fix minor bugs in MV handling (CASSANDRA-10362)
 * Allow custom indexes with 0,1 or multiple target columns (CASSANDRA-10124)
 * Improve MV schema representation (CASSANDRA-9921)
 * Add flag to enable/disable coordinator batchlog for MV writes (CASSANDRA-10230)
 * Update cqlsh COPY for new internal driver serialization interface (CASSANDRA-10318)
 * Give index implementations more control over rebuild operations (CASSANDRA-10312)
 * Update index file format (CASSANDRA-10314)
 * Add "shadowable" row tombstones to deal with mv timestamp issues (CASSANDRA-10261)
 * CFS.loadNewSSTables() broken for pre-3.0 sstables
 * Cache selected index in read command to reduce lookups (CASSANDRA-10215)
 * Small optimizations of sstable index serialization (CASSANDRA-10232)
 * Support for both encrypted and unencrypted native transport connections (CASSANDRA-9590)
Merged from 2.2:
 * Configurable page size in cqlsh (CASSANDRA-9855)
 * Defer default role manager setup until all nodes are on 2.2+ (CASSANDRA-9761)
 * Handle missing RoleManager in config after upgrade to 2.2 (CASSANDRA-10209)
Merged from 2.1:
 * Bulk Loader API could not tolerate even node failure (CASSANDRA-10347)
 * Avoid misleading pushed notifications when multiple nodes
   share an rpc_address (CASSANDRA-10052)
 * Fix dropping undroppable when message queue is full (CASSANDRA-10113)
 * Fix potential ClassCastException during paging (CASSANDRA-10352)
 * Prevent ALTER TYPE from creating circular references (CASSANDRA-10339)
 * Fix cache handling of 2i and base tables (CASSANDRA-10155, 10359)
 * Fix NPE in nodetool compactionhistory (CASSANDRA-9758)
 * (Pig) support BulkOutputFormat as a URL parameter (CASSANDRA-7410)
 * BATCH statement is broken in cqlsh (CASSANDRA-10272)
 * (cqlsh) Make cqlsh PEP8 Compliant (CASSANDRA-10066)
 * (cqlsh) Fix error when starting cqlsh with --debug (CASSANDRA-10282)
 * Scrub, Cleanup and Upgrade do not unmark compacting until all operations
   have completed, regardless of the occurence of exceptions (CASSANDRA-10274)


3.0.0-beta2
 * Fix columns returned by AbstractBtreePartitions (CASSANDRA-10220)
 * Fix backward compatibility issue due to AbstractBounds serialization bug (CASSANDRA-9857)
 * Fix startup error when upgrading nodes (CASSANDRA-10136)
 * Base table PRIMARY KEY can be assumed to be NOT NULL in MV creation (CASSANDRA-10147)
 * Improve batchlog write patch (CASSANDRA-9673)
 * Re-apply MaterializedView updates on commitlog replay (CASSANDRA-10164)
 * Require AbstractType.isByteOrderComparable declaration in constructor (CASSANDRA-9901)
 * Avoid digest mismatch on upgrade to 3.0 (CASSANDRA-9554)
 * Fix Materialized View builder when adding multiple MVs (CASSANDRA-10156)
 * Choose better poolingOptions for protocol v4 in cassandra-stress (CASSANDRA-10182)
 * Fix LWW bug affecting Materialized Views (CASSANDRA-10197)
 * Ensures frozen sets and maps are always sorted (CASSANDRA-10162)
 * Don't deadlock when flushing CFS backed custom indexes (CASSANDRA-10181)
 * Fix double flushing of secondary index tables (CASSANDRA-10180)
 * Fix incorrect handling of range tombstones in thrift (CASSANDRA-10046)
 * Only use batchlog when paired materialized view replica is remote (CASSANDRA-10061)
 * Reuse TemporalRow when updating multiple MaterializedViews (CASSANDRA-10060)
 * Validate gc_grace_seconds for batchlog writes and MVs (CASSANDRA-9917)
 * Fix sstablerepairedset (CASSANDRA-10132)
Merged from 2.2:
 * Cancel transaction for sstables we wont redistribute index summary
   for (CASSANDRA-10270)
 * Retry snapshot deletion after compaction and gc on Windows (CASSANDRA-10222)
 * Fix failure to start with space in directory path on Windows (CASSANDRA-10239)
 * Fix repair hang when snapshot failed (CASSANDRA-10057)
 * Fall back to 1/4 commitlog volume for commitlog_total_space on small disks
   (CASSANDRA-10199)
Merged from 2.1:
 * Added configurable warning threshold for GC duration (CASSANDRA-8907)
 * Fix handling of streaming EOF (CASSANDRA-10206)
 * Only check KeyCache when it is enabled
 * Change streaming_socket_timeout_in_ms default to 1 hour (CASSANDRA-8611)
 * (cqlsh) update list of CQL keywords (CASSANDRA-9232)
 * Add nodetool gettraceprobability command (CASSANDRA-10234)
Merged from 2.0:
 * Fix rare race where older gossip states can be shadowed (CASSANDRA-10366)
 * Fix consolidating racks violating the RF contract (CASSANDRA-10238)
 * Disallow decommission when node is in drained state (CASSANDRA-8741)


2.2.1
 * Fix race during construction of commit log (CASSANDRA-10049)
 * Fix LeveledCompactionStrategyTest (CASSANDRA-9757)
 * Fix broken UnbufferedDataOutputStreamPlus.writeUTF (CASSANDRA-10203)
 * (cqlsh) default load-from-file encoding to utf-8 (CASSANDRA-9898)
 * Avoid returning Permission.NONE when failing to query users table (CASSANDRA-10168)
 * (cqlsh) add CLEAR command (CASSANDRA-10086)
 * Support string literals as Role names for compatibility (CASSANDRA-10135)
Merged from 2.1:
 * Only check KeyCache when it is enabled
 * Change streaming_socket_timeout_in_ms default to 1 hour (CASSANDRA-8611)
 * (cqlsh) update list of CQL keywords (CASSANDRA-9232)


3.0.0-beta1
 * Redesign secondary index API (CASSANDRA-9459, 7771, 9041)
 * Fix throwing ReadFailure instead of ReadTimeout on range queries (CASSANDRA-10125)
 * Rewrite hinted handoff (CASSANDRA-6230)
 * Fix query on static compact tables (CASSANDRA-10093)
 * Fix race during construction of commit log (CASSANDRA-10049)
 * Add option to only purge repaired tombstones (CASSANDRA-6434)
 * Change authorization handling for MVs (CASSANDRA-9927)
 * Add custom JMX enabled executor for UDF sandbox (CASSANDRA-10026)
 * Fix row deletion bug for Materialized Views (CASSANDRA-10014)
 * Support mixed-version clusters with Cassandra 2.1 and 2.2 (CASSANDRA-9704)
 * Fix multiple slices on RowSearchers (CASSANDRA-10002)
 * Fix bug in merging of collections (CASSANDRA-10001)
 * Optimize batchlog replay to avoid full scans (CASSANDRA-7237)
 * Repair improvements when using vnodes (CASSANDRA-5220)
 * Disable scripted UDFs by default (CASSANDRA-9889)
 * Bytecode inspection for Java-UDFs (CASSANDRA-9890)
 * Use byte to serialize MT hash length (CASSANDRA-9792)
 * Replace usage of Adler32 with CRC32 (CASSANDRA-8684)
 * Fix migration to new format from 2.1 SSTable (CASSANDRA-10006)
 * SequentialWriter should extend BufferedDataOutputStreamPlus (CASSANDRA-9500)
 * Use the same repairedAt timestamp within incremental repair session (CASSANDRA-9111)
Merged from 2.2:
 * Allow count(*) and count(1) to be use as normal aggregation (CASSANDRA-10114)
 * An NPE is thrown if the column name is unknown for an IN relation (CASSANDRA-10043)
 * Apply commit_failure_policy to more errors on startup (CASSANDRA-9749)
 * Fix histogram overflow exception (CASSANDRA-9973)
 * Route gossip messages over dedicated socket (CASSANDRA-9237)
 * Add checksum to saved cache files (CASSANDRA-9265)
 * Log warning when using an aggregate without partition key (CASSANDRA-9737)
Merged from 2.1:
 * (cqlsh) Allow encoding to be set through command line (CASSANDRA-10004)
 * Add new JMX methods to change local compaction strategy (CASSANDRA-9965)
 * Write hints for paxos commits (CASSANDRA-7342)
 * (cqlsh) Fix timestamps before 1970 on Windows, always
   use UTC for timestamp display (CASSANDRA-10000)
 * (cqlsh) Avoid overwriting new config file with old config
   when both exist (CASSANDRA-9777)
 * Release snapshot selfRef when doing snapshot repair (CASSANDRA-9998)
 * Cannot replace token does not exist - DN node removed as Fat Client (CASSANDRA-9871)
Merged from 2.0:
 * Don't cast expected bf size to an int (CASSANDRA-9959)
 * Make getFullyExpiredSSTables less expensive (CASSANDRA-9882)


3.0.0-alpha1
 * Implement proper sandboxing for UDFs (CASSANDRA-9402)
 * Simplify (and unify) cleanup of compaction leftovers (CASSANDRA-7066)
 * Allow extra schema definitions in cassandra-stress yaml (CASSANDRA-9850)
 * Metrics should use up to date nomenclature (CASSANDRA-9448)
 * Change CREATE/ALTER TABLE syntax for compression (CASSANDRA-8384)
 * Cleanup crc and adler code for java 8 (CASSANDRA-9650)
 * Storage engine refactor (CASSANDRA-8099, 9743, 9746, 9759, 9781, 9808, 9825,
   9848, 9705, 9859, 9867, 9874, 9828, 9801)
 * Update Guava to 18.0 (CASSANDRA-9653)
 * Bloom filter false positive ratio is not honoured (CASSANDRA-8413)
 * New option for cassandra-stress to leave a ratio of columns null (CASSANDRA-9522)
 * Change hinted_handoff_enabled yaml setting, JMX (CASSANDRA-9035)
 * Add algorithmic token allocation (CASSANDRA-7032)
 * Add nodetool command to replay batchlog (CASSANDRA-9547)
 * Make file buffer cache independent of paths being read (CASSANDRA-8897)
 * Remove deprecated legacy Hadoop code (CASSANDRA-9353)
 * Decommissioned nodes will not rejoin the cluster (CASSANDRA-8801)
 * Change gossip stabilization to use endpoit size (CASSANDRA-9401)
 * Change default garbage collector to G1 (CASSANDRA-7486)
 * Populate TokenMetadata early during startup (CASSANDRA-9317)
 * Undeprecate cache recentHitRate (CASSANDRA-6591)
 * Add support for selectively varint encoding fields (CASSANDRA-9499, 9865)
 * Materialized Views (CASSANDRA-6477)
Merged from 2.2:
 * Avoid grouping sstables for anticompaction with DTCS (CASSANDRA-9900)
 * UDF / UDA execution time in trace (CASSANDRA-9723)
 * Fix broken internode SSL (CASSANDRA-9884)
Merged from 2.1:
 * Add new JMX methods to change local compaction strategy (CASSANDRA-9965)
 * Fix handling of enable/disable autocompaction (CASSANDRA-9899)
 * Add consistency level to tracing ouput (CASSANDRA-9827)
 * Remove repair snapshot leftover on startup (CASSANDRA-7357)
 * Use random nodes for batch log when only 2 racks (CASSANDRA-8735)
 * Ensure atomicity inside thrift and stream session (CASSANDRA-7757)
 * Fix nodetool info error when the node is not joined (CASSANDRA-9031)
Merged from 2.0:
 * Log when messages are dropped due to cross_node_timeout (CASSANDRA-9793)
 * Don't track hotness when opening from snapshot for validation (CASSANDRA-9382)


2.2.0
 * Allow the selection of columns together with aggregates (CASSANDRA-9767)
 * Fix cqlsh copy methods and other windows specific issues (CASSANDRA-9795)
 * Don't wrap byte arrays in SequentialWriter (CASSANDRA-9797)
 * sum() and avg() functions missing for smallint and tinyint types (CASSANDRA-9671)
 * Revert CASSANDRA-9542 (allow native functions in UDA) (CASSANDRA-9771)
Merged from 2.1:
 * Fix MarshalException when upgrading superColumn family (CASSANDRA-9582)
 * Fix broken logging for "empty" flushes in Memtable (CASSANDRA-9837)
 * Handle corrupt files on startup (CASSANDRA-9686)
 * Fix clientutil jar and tests (CASSANDRA-9760)
 * (cqlsh) Allow the SSL protocol version to be specified through the
    config file or environment variables (CASSANDRA-9544)
Merged from 2.0:
 * Add tool to find why expired sstables are not getting dropped (CASSANDRA-10015)
 * Remove erroneous pending HH tasks from tpstats/jmx (CASSANDRA-9129)
 * Don't cast expected bf size to an int (CASSANDRA-9959)
 * checkForEndpointCollision fails for legitimate collisions (CASSANDRA-9765)
 * Complete CASSANDRA-8448 fix (CASSANDRA-9519)
 * Don't include auth credentials in debug log (CASSANDRA-9682)
 * Can't transition from write survey to normal mode (CASSANDRA-9740)
 * Scrub (recover) sstables even when -Index.db is missing (CASSANDRA-9591)
 * Fix growing pending background compaction (CASSANDRA-9662)


2.2.0-rc2
 * Re-enable memory-mapped I/O on Windows (CASSANDRA-9658)
 * Warn when an extra-large partition is compacted (CASSANDRA-9643)
 * (cqlsh) Allow setting the initial connection timeout (CASSANDRA-9601)
 * BulkLoader has --transport-factory option but does not use it (CASSANDRA-9675)
 * Allow JMX over SSL directly from nodetool (CASSANDRA-9090)
 * Update cqlsh for UDFs (CASSANDRA-7556)
 * Change Windows kernel default timer resolution (CASSANDRA-9634)
 * Deprected sstable2json and json2sstable (CASSANDRA-9618)
 * Allow native functions in user-defined aggregates (CASSANDRA-9542)
 * Don't repair system_distributed by default (CASSANDRA-9621)
 * Fix mixing min, max, and count aggregates for blob type (CASSANRA-9622)
 * Rename class for DATE type in Java driver (CASSANDRA-9563)
 * Duplicate compilation of UDFs on coordinator (CASSANDRA-9475)
 * Fix connection leak in CqlRecordWriter (CASSANDRA-9576)
 * Mlockall before opening system sstables & remove boot_without_jna option (CASSANDRA-9573)
 * Add functions to convert timeuuid to date or time, deprecate dateOf and unixTimestampOf (CASSANDRA-9229)
 * Make sure we cancel non-compacting sstables from LifecycleTransaction (CASSANDRA-9566)
 * Fix deprecated repair JMX API (CASSANDRA-9570)
 * Add logback metrics (CASSANDRA-9378)
 * Update and refactor ant test/test-compression to run the tests in parallel (CASSANDRA-9583)
 * Fix upgrading to new directory for secondary index (CASSANDRA-9687)
Merged from 2.1:
 * (cqlsh) Fix bad check for CQL compatibility when DESCRIBE'ing
   COMPACT STORAGE tables with no clustering columns
 * Eliminate strong self-reference chains in sstable ref tidiers (CASSANDRA-9656)
 * Ensure StreamSession uses canonical sstable reader instances (CASSANDRA-9700)
 * Ensure memtable book keeping is not corrupted in the event we shrink usage (CASSANDRA-9681)
 * Update internal python driver for cqlsh (CASSANDRA-9064)
 * Fix IndexOutOfBoundsException when inserting tuple with too many
   elements using the string literal notation (CASSANDRA-9559)
 * Enable describe on indices (CASSANDRA-7814)
 * Fix incorrect result for IN queries where column not found (CASSANDRA-9540)
 * ColumnFamilyStore.selectAndReference may block during compaction (CASSANDRA-9637)
 * Fix bug in cardinality check when compacting (CASSANDRA-9580)
 * Fix memory leak in Ref due to ConcurrentLinkedQueue.remove() behaviour (CASSANDRA-9549)
 * Make rebuild only run one at a time (CASSANDRA-9119)
Merged from 2.0:
 * Avoid NPE in AuthSuccess#decode (CASSANDRA-9727)
 * Add listen_address to system.local (CASSANDRA-9603)
 * Bug fixes to resultset metadata construction (CASSANDRA-9636)
 * Fix setting 'durable_writes' in ALTER KEYSPACE (CASSANDRA-9560)
 * Avoids ballot clash in Paxos (CASSANDRA-9649)
 * Improve trace messages for RR (CASSANDRA-9479)
 * Fix suboptimal secondary index selection when restricted
   clustering column is also indexed (CASSANDRA-9631)
 * (cqlsh) Add min_threshold to DTCS option autocomplete (CASSANDRA-9385)
 * Fix error message when attempting to create an index on a column
   in a COMPACT STORAGE table with clustering columns (CASSANDRA-9527)
 * 'WITH WITH' in alter keyspace statements causes NPE (CASSANDRA-9565)
 * Expose some internals of SelectStatement for inspection (CASSANDRA-9532)
 * ArrivalWindow should use primitives (CASSANDRA-9496)
 * Periodically submit background compaction tasks (CASSANDRA-9592)
 * Set HAS_MORE_PAGES flag to false when PagingState is null (CASSANDRA-9571)


2.2.0-rc1
 * Compressed commit log should measure compressed space used (CASSANDRA-9095)
 * Fix comparison bug in CassandraRoleManager#collectRoles (CASSANDRA-9551)
 * Add tinyint,smallint,time,date support for UDFs (CASSANDRA-9400)
 * Deprecates SSTableSimpleWriter and SSTableSimpleUnsortedWriter (CASSANDRA-9546)
 * Empty INITCOND treated as null in aggregate (CASSANDRA-9457)
 * Remove use of Cell in Thrift MapReduce classes (CASSANDRA-8609)
 * Integrate pre-release Java Driver 2.2-rc1, custom build (CASSANDRA-9493)
 * Clean up gossiper logic for old versions (CASSANDRA-9370)
 * Fix custom payload coding/decoding to match the spec (CASSANDRA-9515)
 * ant test-all results incomplete when parsed (CASSANDRA-9463)
 * Disallow frozen<> types in function arguments and return types for
   clarity (CASSANDRA-9411)
 * Static Analysis to warn on unsafe use of Autocloseable instances (CASSANDRA-9431)
 * Update commitlog archiving examples now that commitlog segments are
   not recycled (CASSANDRA-9350)
 * Extend Transactional API to sstable lifecycle management (CASSANDRA-8568)
 * (cqlsh) Add support for native protocol 4 (CASSANDRA-9399)
 * Ensure that UDF and UDAs are keyspace-isolated (CASSANDRA-9409)
 * Revert CASSANDRA-7807 (tracing completion client notifications) (CASSANDRA-9429)
 * Add ability to stop compaction by ID (CASSANDRA-7207)
 * Let CassandraVersion handle SNAPSHOT version (CASSANDRA-9438)
Merged from 2.1:
 * (cqlsh) Fix using COPY through SOURCE or -f (CASSANDRA-9083)
 * Fix occasional lack of `system` keyspace in schema tables (CASSANDRA-8487)
 * Use ProtocolError code instead of ServerError code for native protocol
   error responses to unsupported protocol versions (CASSANDRA-9451)
 * Default commitlog_sync_batch_window_in_ms changed to 2ms (CASSANDRA-9504)
 * Fix empty partition assertion in unsorted sstable writing tools (CASSANDRA-9071)
 * Ensure truncate without snapshot cannot produce corrupt responses (CASSANDRA-9388)
 * Consistent error message when a table mixes counter and non-counter
   columns (CASSANDRA-9492)
 * Avoid getting unreadable keys during anticompaction (CASSANDRA-9508)
 * (cqlsh) Better float precision by default (CASSANDRA-9224)
 * Improve estimated row count (CASSANDRA-9107)
 * Optimize range tombstone memory footprint (CASSANDRA-8603)
 * Use configured gcgs in anticompaction (CASSANDRA-9397)
Merged from 2.0:
 * Don't accumulate more range than necessary in RangeTombstone.Tracker (CASSANDRA-9486)
 * Add broadcast and rpc addresses to system.local (CASSANDRA-9436)
 * Always mark sstable suspect when corrupted (CASSANDRA-9478)
 * Add database users and permissions to CQL3 documentation (CASSANDRA-7558)
 * Allow JVM_OPTS to be passed to standalone tools (CASSANDRA-5969)
 * Fix bad condition in RangeTombstoneList (CASSANDRA-9485)
 * Fix potential StackOverflow when setting CrcCheckChance over JMX (CASSANDRA-9488)
 * Fix null static columns in pages after the first, paged reversed
   queries (CASSANDRA-8502)
 * Fix counting cache serialization in request metrics (CASSANDRA-9466)
 * Add option not to validate atoms during scrub (CASSANDRA-9406)


2.2.0-beta1
 * Introduce Transactional API for internal state changes (CASSANDRA-8984)
 * Add a flag in cassandra.yaml to enable UDFs (CASSANDRA-9404)
 * Better support of null for UDF (CASSANDRA-8374)
 * Use ecj instead of javassist for UDFs (CASSANDRA-8241)
 * faster async logback configuration for tests (CASSANDRA-9376)
 * Add `smallint` and `tinyint` data types (CASSANDRA-8951)
 * Avoid thrift schema creation when native driver is used in stress tool (CASSANDRA-9374)
 * Make Functions.declared thread-safe
 * Add client warnings to native protocol v4 (CASSANDRA-8930)
 * Allow roles cache to be invalidated (CASSANDRA-8967)
 * Upgrade Snappy (CASSANDRA-9063)
 * Don't start Thrift rpc by default (CASSANDRA-9319)
 * Only stream from unrepaired sstables with incremental repair (CASSANDRA-8267)
 * Aggregate UDFs allow SFUNC return type to differ from STYPE if FFUNC specified (CASSANDRA-9321)
 * Remove Thrift dependencies in bundled tools (CASSANDRA-8358)
 * Disable memory mapping of hsperfdata file for JVM statistics (CASSANDRA-9242)
 * Add pre-startup checks to detect potential incompatibilities (CASSANDRA-8049)
 * Distinguish between null and unset in protocol v4 (CASSANDRA-7304)
 * Add user/role permissions for user-defined functions (CASSANDRA-7557)
 * Allow cassandra config to be updated to restart daemon without unloading classes (CASSANDRA-9046)
 * Don't initialize compaction writer before checking if iter is empty (CASSANDRA-9117)
 * Don't execute any functions at prepare-time (CASSANDRA-9037)
 * Share file handles between all instances of a SegmentedFile (CASSANDRA-8893)
 * Make it possible to major compact LCS (CASSANDRA-7272)
 * Make FunctionExecutionException extend RequestExecutionException
   (CASSANDRA-9055)
 * Add support for SELECT JSON, INSERT JSON syntax and new toJson(), fromJson()
   functions (CASSANDRA-7970)
 * Optimise max purgeable timestamp calculation in compaction (CASSANDRA-8920)
 * Constrain internode message buffer sizes, and improve IO class hierarchy (CASSANDRA-8670)
 * New tool added to validate all sstables in a node (CASSANDRA-5791)
 * Push notification when tracing completes for an operation (CASSANDRA-7807)
 * Delay "node up" and "node added" notifications until native protocol server is started (CASSANDRA-8236)
 * Compressed Commit Log (CASSANDRA-6809)
 * Optimise IntervalTree (CASSANDRA-8988)
 * Add a key-value payload for third party usage (CASSANDRA-8553, 9212)
 * Bump metrics-reporter-config dependency for metrics 3.0 (CASSANDRA-8149)
 * Partition intra-cluster message streams by size, not type (CASSANDRA-8789)
 * Add WriteFailureException to native protocol, notify coordinator of
   write failures (CASSANDRA-8592)
 * Convert SequentialWriter to nio (CASSANDRA-8709)
 * Add role based access control (CASSANDRA-7653, 8650, 7216, 8760, 8849, 8761, 8850)
 * Record client ip address in tracing sessions (CASSANDRA-8162)
 * Indicate partition key columns in response metadata for prepared
   statements (CASSANDRA-7660)
 * Merge UUIDType and TimeUUIDType parse logic (CASSANDRA-8759)
 * Avoid memory allocation when searching index summary (CASSANDRA-8793)
 * Optimise (Time)?UUIDType Comparisons (CASSANDRA-8730)
 * Make CRC32Ex into a separate maven dependency (CASSANDRA-8836)
 * Use preloaded jemalloc w/ Unsafe (CASSANDRA-8714, 9197)
 * Avoid accessing partitioner through StorageProxy (CASSANDRA-8244, 8268)
 * Upgrade Metrics library and remove depricated metrics (CASSANDRA-5657)
 * Serializing Row cache alternative, fully off heap (CASSANDRA-7438)
 * Duplicate rows returned when in clause has repeated values (CASSANDRA-6706)
 * Make CassandraException unchecked, extend RuntimeException (CASSANDRA-8560)
 * Support direct buffer decompression for reads (CASSANDRA-8464)
 * DirectByteBuffer compatible LZ4 methods (CASSANDRA-7039)
 * Group sstables for anticompaction correctly (CASSANDRA-8578)
 * Add ReadFailureException to native protocol, respond
   immediately when replicas encounter errors while handling
   a read request (CASSANDRA-7886)
 * Switch CommitLogSegment from RandomAccessFile to nio (CASSANDRA-8308)
 * Allow mixing token and partition key restrictions (CASSANDRA-7016)
 * Support index key/value entries on map collections (CASSANDRA-8473)
 * Modernize schema tables (CASSANDRA-8261)
 * Support for user-defined aggregation functions (CASSANDRA-8053)
 * Fix NPE in SelectStatement with empty IN values (CASSANDRA-8419)
 * Refactor SelectStatement, return IN results in natural order instead
   of IN value list order and ignore duplicate values in partition key IN restrictions (CASSANDRA-7981)
 * Support UDTs, tuples, and collections in user-defined
   functions (CASSANDRA-7563)
 * Fix aggregate fn results on empty selection, result column name,
   and cqlsh parsing (CASSANDRA-8229)
 * Mark sstables as repaired after full repair (CASSANDRA-7586)
 * Extend Descriptor to include a format value and refactor reader/writer
   APIs (CASSANDRA-7443)
 * Integrate JMH for microbenchmarks (CASSANDRA-8151)
 * Keep sstable levels when bootstrapping (CASSANDRA-7460)
 * Add Sigar library and perform basic OS settings check on startup (CASSANDRA-7838)
 * Support for aggregation functions (CASSANDRA-4914)
 * Remove cassandra-cli (CASSANDRA-7920)
 * Accept dollar quoted strings in CQL (CASSANDRA-7769)
 * Make assassinate a first class command (CASSANDRA-7935)
 * Support IN clause on any partition key column (CASSANDRA-7855)
 * Support IN clause on any clustering column (CASSANDRA-4762)
 * Improve compaction logging (CASSANDRA-7818)
 * Remove YamlFileNetworkTopologySnitch (CASSANDRA-7917)
 * Do anticompaction in groups (CASSANDRA-6851)
 * Support user-defined functions (CASSANDRA-7395, 7526, 7562, 7740, 7781, 7929,
   7924, 7812, 8063, 7813, 7708)
 * Permit configurable timestamps with cassandra-stress (CASSANDRA-7416)
 * Move sstable RandomAccessReader to nio2, which allows using the
   FILE_SHARE_DELETE flag on Windows (CASSANDRA-4050)
 * Remove CQL2 (CASSANDRA-5918)
 * Optimize fetching multiple cells by name (CASSANDRA-6933)
 * Allow compilation in java 8 (CASSANDRA-7028)
 * Make incremental repair default (CASSANDRA-7250)
 * Enable code coverage thru JaCoCo (CASSANDRA-7226)
 * Switch external naming of 'column families' to 'tables' (CASSANDRA-4369)
 * Shorten SSTable path (CASSANDRA-6962)
 * Use unsafe mutations for most unit tests (CASSANDRA-6969)
 * Fix race condition during calculation of pending ranges (CASSANDRA-7390)
 * Fail on very large batch sizes (CASSANDRA-8011)
 * Improve concurrency of repair (CASSANDRA-6455, 8208, 9145)
 * Select optimal CRC32 implementation at runtime (CASSANDRA-8614)
 * Evaluate MurmurHash of Token once per query (CASSANDRA-7096)
 * Generalize progress reporting (CASSANDRA-8901)
 * Resumable bootstrap streaming (CASSANDRA-8838, CASSANDRA-8942)
 * Allow scrub for secondary index (CASSANDRA-5174)
 * Save repair data to system table (CASSANDRA-5839)
 * fix nodetool names that reference column families (CASSANDRA-8872)
 Merged from 2.1:
 * Warn on misuse of unlogged batches (CASSANDRA-9282)
 * Failure detector detects and ignores local pauses (CASSANDRA-9183)
 * Add utility class to support for rate limiting a given log statement (CASSANDRA-9029)
 * Add missing consistency levels to cassandra-stess (CASSANDRA-9361)
 * Fix commitlog getCompletedTasks to not increment (CASSANDRA-9339)
 * Fix for harmless exceptions logged as ERROR (CASSANDRA-8564)
 * Delete processed sstables in sstablesplit/sstableupgrade (CASSANDRA-8606)
 * Improve sstable exclusion from partition tombstones (CASSANDRA-9298)
 * Validate the indexed column rather than the cell's contents for 2i (CASSANDRA-9057)
 * Add support for top-k custom 2i queries (CASSANDRA-8717)
 * Fix error when dropping table during compaction (CASSANDRA-9251)
 * cassandra-stress supports validation operations over user profiles (CASSANDRA-8773)
 * Add support for rate limiting log messages (CASSANDRA-9029)
 * Log the partition key with tombstone warnings (CASSANDRA-8561)
 * Reduce runWithCompactionsDisabled poll interval to 1ms (CASSANDRA-9271)
 * Fix PITR commitlog replay (CASSANDRA-9195)
 * GCInspector logs very different times (CASSANDRA-9124)
 * Fix deleting from an empty list (CASSANDRA-9198)
 * Update tuple and collection types that use a user-defined type when that UDT
   is modified (CASSANDRA-9148, CASSANDRA-9192)
 * Use higher timeout for prepair and snapshot in repair (CASSANDRA-9261)
 * Fix anticompaction blocking ANTI_ENTROPY stage (CASSANDRA-9151)
 * Repair waits for anticompaction to finish (CASSANDRA-9097)
 * Fix streaming not holding ref when stream error (CASSANDRA-9295)
 * Fix canonical view returning early opened SSTables (CASSANDRA-9396)
Merged from 2.0:
 * (cqlsh) Add LOGIN command to switch users (CASSANDRA-7212)
 * Clone SliceQueryFilter in AbstractReadCommand implementations (CASSANDRA-8940)
 * Push correct protocol notification for DROP INDEX (CASSANDRA-9310)
 * token-generator - generated tokens too long (CASSANDRA-9300)
 * Fix counting of tombstones for TombstoneOverwhelmingException (CASSANDRA-9299)
 * Fix ReconnectableSnitch reconnecting to peers during upgrade (CASSANDRA-6702)
 * Include keyspace and table name in error log for collections over the size
   limit (CASSANDRA-9286)
 * Avoid potential overlap in LCS with single-partition sstables (CASSANDRA-9322)
 * Log warning message when a table is queried before the schema has fully
   propagated (CASSANDRA-9136)
 * Overload SecondaryIndex#indexes to accept the column definition (CASSANDRA-9314)
 * (cqlsh) Add SERIAL and LOCAL_SERIAL consistency levels (CASSANDRA-8051)
 * Fix index selection during rebuild with certain table layouts (CASSANDRA-9281)
 * Fix partition-level-delete-only workload accounting (CASSANDRA-9194)
 * Allow scrub to handle corrupted compressed chunks (CASSANDRA-9140)
 * Fix assertion error when resetlocalschema is run during repair (CASSANDRA-9249)
 * Disable single sstable tombstone compactions for DTCS by default (CASSANDRA-9234)
 * IncomingTcpConnection thread is not named (CASSANDRA-9262)
 * Close incoming connections when MessagingService is stopped (CASSANDRA-9238)
 * Fix streaming hang when retrying (CASSANDRA-9132)


2.1.5
 * Re-add deprecated cold_reads_to_omit param for backwards compat (CASSANDRA-9203)
 * Make anticompaction visible in compactionstats (CASSANDRA-9098)
 * Improve nodetool getendpoints documentation about the partition
   key parameter (CASSANDRA-6458)
 * Don't check other keyspaces for schema changes when an user-defined
   type is altered (CASSANDRA-9187)
 * Add generate-idea-files target to build.xml (CASSANDRA-9123)
 * Allow takeColumnFamilySnapshot to take a list of tables (CASSANDRA-8348)
 * Limit major sstable operations to their canonical representation (CASSANDRA-8669)
 * cqlsh: Add tests for INSERT and UPDATE tab completion (CASSANDRA-9125)
 * cqlsh: quote column names when needed in COPY FROM inserts (CASSANDRA-9080)
 * Do not load read meter for offline operations (CASSANDRA-9082)
 * cqlsh: Make CompositeType data readable (CASSANDRA-8919)
 * cqlsh: Fix display of triggers (CASSANDRA-9081)
 * Fix NullPointerException when deleting or setting an element by index on
   a null list collection (CASSANDRA-9077)
 * Buffer bloom filter serialization (CASSANDRA-9066)
 * Fix anti-compaction target bloom filter size (CASSANDRA-9060)
 * Make FROZEN and TUPLE unreserved keywords in CQL (CASSANDRA-9047)
 * Prevent AssertionError from SizeEstimatesRecorder (CASSANDRA-9034)
 * Avoid overwriting index summaries for sstables with an older format that
   does not support downsampling; rebuild summaries on startup when this
   is detected (CASSANDRA-8993)
 * Fix potential data loss in CompressedSequentialWriter (CASSANDRA-8949)
 * Make PasswordAuthenticator number of hashing rounds configurable (CASSANDRA-8085)
 * Fix AssertionError when binding nested collections in DELETE (CASSANDRA-8900)
 * Check for overlap with non-early sstables in LCS (CASSANDRA-8739)
 * Only calculate max purgable timestamp if we have to (CASSANDRA-8914)
 * (cqlsh) Greatly improve performance of COPY FROM (CASSANDRA-8225)
 * IndexSummary effectiveIndexInterval is now a guideline, not a rule (CASSANDRA-8993)
 * Use correct bounds for page cache eviction of compressed files (CASSANDRA-8746)
 * SSTableScanner enforces its bounds (CASSANDRA-8946)
 * Cleanup cell equality (CASSANDRA-8947)
 * Introduce intra-cluster message coalescing (CASSANDRA-8692)
 * DatabaseDescriptor throws NPE when rpc_interface is used (CASSANDRA-8839)
 * Don't check if an sstable is live for offline compactions (CASSANDRA-8841)
 * Don't set clientMode in SSTableLoader (CASSANDRA-8238)
 * Fix SSTableRewriter with disabled early open (CASSANDRA-8535)
 * Fix cassandra-stress so it respects the CL passed in user mode (CASSANDRA-8948)
 * Fix rare NPE in ColumnDefinition#hasIndexOption() (CASSANDRA-8786)
 * cassandra-stress reports per-operation statistics, plus misc (CASSANDRA-8769)
 * Add SimpleDate (cql date) and Time (cql time) types (CASSANDRA-7523)
 * Use long for key count in cfstats (CASSANDRA-8913)
 * Make SSTableRewriter.abort() more robust to failure (CASSANDRA-8832)
 * Remove cold_reads_to_omit from STCS (CASSANDRA-8860)
 * Make EstimatedHistogram#percentile() use ceil instead of floor (CASSANDRA-8883)
 * Fix top partitions reporting wrong cardinality (CASSANDRA-8834)
 * Fix rare NPE in KeyCacheSerializer (CASSANDRA-8067)
 * Pick sstables for validation as late as possible inc repairs (CASSANDRA-8366)
 * Fix commitlog getPendingTasks to not increment (CASSANDRA-8862)
 * Fix parallelism adjustment in range and secondary index queries
   when the first fetch does not satisfy the limit (CASSANDRA-8856)
 * Check if the filtered sstables is non-empty in STCS (CASSANDRA-8843)
 * Upgrade java-driver used for cassandra-stress (CASSANDRA-8842)
 * Fix CommitLog.forceRecycleAllSegments() memory access error (CASSANDRA-8812)
 * Improve assertions in Memory (CASSANDRA-8792)
 * Fix SSTableRewriter cleanup (CASSANDRA-8802)
 * Introduce SafeMemory for CompressionMetadata.Writer (CASSANDRA-8758)
 * 'nodetool info' prints exception against older node (CASSANDRA-8796)
 * Ensure SSTableReader.last corresponds exactly with the file end (CASSANDRA-8750)
 * Make SSTableWriter.openEarly more robust and obvious (CASSANDRA-8747)
 * Enforce SSTableReader.first/last (CASSANDRA-8744)
 * Cleanup SegmentedFile API (CASSANDRA-8749)
 * Avoid overlap with early compaction replacement (CASSANDRA-8683)
 * Safer Resource Management++ (CASSANDRA-8707)
 * Write partition size estimates into a system table (CASSANDRA-7688)
 * cqlsh: Fix keys() and full() collection indexes in DESCRIBE output
   (CASSANDRA-8154)
 * Show progress of streaming in nodetool netstats (CASSANDRA-8886)
 * IndexSummaryBuilder utilises offheap memory, and shares data between
   each IndexSummary opened from it (CASSANDRA-8757)
 * markCompacting only succeeds if the exact SSTableReader instances being
   marked are in the live set (CASSANDRA-8689)
 * cassandra-stress support for varint (CASSANDRA-8882)
 * Fix Adler32 digest for compressed sstables (CASSANDRA-8778)
 * Add nodetool statushandoff/statusbackup (CASSANDRA-8912)
 * Use stdout for progress and stats in sstableloader (CASSANDRA-8982)
 * Correctly identify 2i datadir from older versions (CASSANDRA-9116)
Merged from 2.0:
 * Ignore gossip SYNs after shutdown (CASSANDRA-9238)
 * Avoid overflow when calculating max sstable size in LCS (CASSANDRA-9235)
 * Make sstable blacklisting work with compression (CASSANDRA-9138)
 * Do not attempt to rebuild indexes if no index accepts any column (CASSANDRA-9196)
 * Don't initiate snitch reconnection for dead states (CASSANDRA-7292)
 * Fix ArrayIndexOutOfBoundsException in CQLSSTableWriter (CASSANDRA-8978)
 * Add shutdown gossip state to prevent timeouts during rolling restarts (CASSANDRA-8336)
 * Fix running with java.net.preferIPv6Addresses=true (CASSANDRA-9137)
 * Fix failed bootstrap/replace attempts being persisted in system.peers (CASSANDRA-9180)
 * Flush system.IndexInfo after marking index built (CASSANDRA-9128)
 * Fix updates to min/max_compaction_threshold through cassandra-cli
   (CASSANDRA-8102)
 * Don't include tmp files when doing offline relevel (CASSANDRA-9088)
 * Use the proper CAS WriteType when finishing a previous round during Paxos
   preparation (CASSANDRA-8672)
 * Avoid race in cancelling compactions (CASSANDRA-9070)
 * More aggressive check for expired sstables in DTCS (CASSANDRA-8359)
 * Fix ignored index_interval change in ALTER TABLE statements (CASSANDRA-7976)
 * Do more aggressive compaction in old time windows in DTCS (CASSANDRA-8360)
 * java.lang.AssertionError when reading saved cache (CASSANDRA-8740)
 * "disk full" when running cleanup (CASSANDRA-9036)
 * Lower logging level from ERROR to DEBUG when a scheduled schema pull
   cannot be completed due to a node being down (CASSANDRA-9032)
 * Fix MOVED_NODE client event (CASSANDRA-8516)
 * Allow overriding MAX_OUTSTANDING_REPLAY_COUNT (CASSANDRA-7533)
 * Fix malformed JMX ObjectName containing IPv6 addresses (CASSANDRA-9027)
 * (cqlsh) Allow increasing CSV field size limit through
   cqlshrc config option (CASSANDRA-8934)
 * Stop logging range tombstones when exceeding the threshold
   (CASSANDRA-8559)
 * Fix NullPointerException when nodetool getendpoints is run
   against invalid keyspaces or tables (CASSANDRA-8950)
 * Allow specifying the tmp dir (CASSANDRA-7712)
 * Improve compaction estimated tasks estimation (CASSANDRA-8904)
 * Fix duplicate up/down messages sent to native clients (CASSANDRA-7816)
 * Expose commit log archive status via JMX (CASSANDRA-8734)
 * Provide better exceptions for invalid replication strategy parameters
   (CASSANDRA-8909)
 * Fix regression in mixed single and multi-column relation support for
   SELECT statements (CASSANDRA-8613)
 * Add ability to limit number of native connections (CASSANDRA-8086)
 * Fix CQLSSTableWriter throwing exception and spawning threads
   (CASSANDRA-8808)
 * Fix MT mismatch between empty and GC-able data (CASSANDRA-8979)
 * Fix incorrect validation when snapshotting single table (CASSANDRA-8056)
 * Add offline tool to relevel sstables (CASSANDRA-8301)
 * Preserve stream ID for more protocol errors (CASSANDRA-8848)
 * Fix combining token() function with multi-column relations on
   clustering columns (CASSANDRA-8797)
 * Make CFS.markReferenced() resistant to bad refcounting (CASSANDRA-8829)
 * Fix StreamTransferTask abort/complete bad refcounting (CASSANDRA-8815)
 * Fix AssertionError when querying a DESC clustering ordered
   table with ASC ordering and paging (CASSANDRA-8767)
 * AssertionError: "Memory was freed" when running cleanup (CASSANDRA-8716)
 * Make it possible to set max_sstable_age to fractional days (CASSANDRA-8406)
 * Fix some multi-column relations with indexes on some clustering
   columns (CASSANDRA-8275)
 * Fix memory leak in SSTableSimple*Writer and SSTableReader.validate()
   (CASSANDRA-8748)
 * Throw OOM if allocating memory fails to return a valid pointer (CASSANDRA-8726)
 * Fix SSTableSimpleUnsortedWriter ConcurrentModificationException (CASSANDRA-8619)
 * 'nodetool info' prints exception against older node (CASSANDRA-8796)
 * Ensure SSTableSimpleUnsortedWriter.close() terminates if
   disk writer has crashed (CASSANDRA-8807)


2.1.4
 * Bind JMX to localhost unless explicitly configured otherwise (CASSANDRA-9085)


2.1.3
 * Fix HSHA/offheap_objects corruption (CASSANDRA-8719)
 * Upgrade libthrift to 0.9.2 (CASSANDRA-8685)
 * Don't use the shared ref in sstableloader (CASSANDRA-8704)
 * Purge internal prepared statements if related tables or
   keyspaces are dropped (CASSANDRA-8693)
 * (cqlsh) Handle unicode BOM at start of files (CASSANDRA-8638)
 * Stop compactions before exiting offline tools (CASSANDRA-8623)
 * Update tools/stress/README.txt to match current behaviour (CASSANDRA-7933)
 * Fix schema from Thrift conversion with empty metadata (CASSANDRA-8695)
 * Safer Resource Management (CASSANDRA-7705)
 * Make sure we compact highly overlapping cold sstables with
   STCS (CASSANDRA-8635)
 * rpc_interface and listen_interface generate NPE on startup when specified
   interface doesn't exist (CASSANDRA-8677)
 * Fix ArrayIndexOutOfBoundsException in nodetool cfhistograms (CASSANDRA-8514)
 * Switch from yammer metrics for nodetool cf/proxy histograms (CASSANDRA-8662)
 * Make sure we don't add tmplink files to the compaction
   strategy (CASSANDRA-8580)
 * (cqlsh) Handle maps with blob keys (CASSANDRA-8372)
 * (cqlsh) Handle DynamicCompositeType schemas correctly (CASSANDRA-8563)
 * Duplicate rows returned when in clause has repeated values (CASSANDRA-6706)
 * Add tooling to detect hot partitions (CASSANDRA-7974)
 * Fix cassandra-stress user-mode truncation of partition generation (CASSANDRA-8608)
 * Only stream from unrepaired sstables during inc repair (CASSANDRA-8267)
 * Don't allow starting multiple inc repairs on the same sstables (CASSANDRA-8316)
 * Invalidate prepared BATCH statements when related tables
   or keyspaces are dropped (CASSANDRA-8652)
 * Fix missing results in secondary index queries on collections
   with ALLOW FILTERING (CASSANDRA-8421)
 * Expose EstimatedHistogram metrics for range slices (CASSANDRA-8627)
 * (cqlsh) Escape clqshrc passwords properly (CASSANDRA-8618)
 * Fix NPE when passing wrong argument in ALTER TABLE statement (CASSANDRA-8355)
 * Pig: Refactor and deprecate CqlStorage (CASSANDRA-8599)
 * Don't reuse the same cleanup strategy for all sstables (CASSANDRA-8537)
 * Fix case-sensitivity of index name on CREATE and DROP INDEX
   statements (CASSANDRA-8365)
 * Better detection/logging for corruption in compressed sstables (CASSANDRA-8192)
 * Use the correct repairedAt value when closing writer (CASSANDRA-8570)
 * (cqlsh) Handle a schema mismatch being detected on startup (CASSANDRA-8512)
 * Properly calculate expected write size during compaction (CASSANDRA-8532)
 * Invalidate affected prepared statements when a table's columns
   are altered (CASSANDRA-7910)
 * Stress - user defined writes should populate sequentally (CASSANDRA-8524)
 * Fix regression in SSTableRewriter causing some rows to become unreadable
   during compaction (CASSANDRA-8429)
 * Run major compactions for repaired/unrepaired in parallel (CASSANDRA-8510)
 * (cqlsh) Fix compression options in DESCRIBE TABLE output when compression
   is disabled (CASSANDRA-8288)
 * (cqlsh) Fix DESCRIBE output after keyspaces are altered (CASSANDRA-7623)
 * Make sure we set lastCompactedKey correctly (CASSANDRA-8463)
 * (cqlsh) Fix output of CONSISTENCY command (CASSANDRA-8507)
 * (cqlsh) Fixed the handling of LIST statements (CASSANDRA-8370)
 * Make sstablescrub check leveled manifest again (CASSANDRA-8432)
 * Check first/last keys in sstable when giving out positions (CASSANDRA-8458)
 * Disable mmap on Windows (CASSANDRA-6993)
 * Add missing ConsistencyLevels to cassandra-stress (CASSANDRA-8253)
 * Add auth support to cassandra-stress (CASSANDRA-7985)
 * Fix ArrayIndexOutOfBoundsException when generating error message
   for some CQL syntax errors (CASSANDRA-8455)
 * Scale memtable slab allocation logarithmically (CASSANDRA-7882)
 * cassandra-stress simultaneous inserts over same seed (CASSANDRA-7964)
 * Reduce cassandra-stress sampling memory requirements (CASSANDRA-7926)
 * Ensure memtable flush cannot expire commit log entries from its future (CASSANDRA-8383)
 * Make read "defrag" async to reclaim memtables (CASSANDRA-8459)
 * Remove tmplink files for offline compactions (CASSANDRA-8321)
 * Reduce maxHintsInProgress (CASSANDRA-8415)
 * BTree updates may call provided update function twice (CASSANDRA-8018)
 * Release sstable references after anticompaction (CASSANDRA-8386)
 * Handle abort() in SSTableRewriter properly (CASSANDRA-8320)
 * Centralize shared executors (CASSANDRA-8055)
 * Fix filtering for CONTAINS (KEY) relations on frozen collection
   clustering columns when the query is restricted to a single
   partition (CASSANDRA-8203)
 * Do more aggressive entire-sstable TTL expiry checks (CASSANDRA-8243)
 * Add more log info if readMeter is null (CASSANDRA-8238)
 * add check of the system wall clock time at startup (CASSANDRA-8305)
 * Support for frozen collections (CASSANDRA-7859)
 * Fix overflow on histogram computation (CASSANDRA-8028)
 * Have paxos reuse the timestamp generation of normal queries (CASSANDRA-7801)
 * Fix incremental repair not remove parent session on remote (CASSANDRA-8291)
 * Improve JBOD disk utilization (CASSANDRA-7386)
 * Log failed host when preparing incremental repair (CASSANDRA-8228)
 * Force config client mode in CQLSSTableWriter (CASSANDRA-8281)
 * Fix sstableupgrade throws exception (CASSANDRA-8688)
 * Fix hang when repairing empty keyspace (CASSANDRA-8694)
Merged from 2.0:
 * Fix IllegalArgumentException in dynamic snitch (CASSANDRA-8448)
 * Add support for UPDATE ... IF EXISTS (CASSANDRA-8610)
 * Fix reversal of list prepends (CASSANDRA-8733)
 * Prevent non-zero default_time_to_live on tables with counters
   (CASSANDRA-8678)
 * Fix SSTableSimpleUnsortedWriter ConcurrentModificationException
   (CASSANDRA-8619)
 * Round up time deltas lower than 1ms in BulkLoader (CASSANDRA-8645)
 * Add batch remove iterator to ABSC (CASSANDRA-8414, 8666)
 * Round up time deltas lower than 1ms in BulkLoader (CASSANDRA-8645)
 * Fix isClientMode check in Keyspace (CASSANDRA-8687)
 * Use more efficient slice size for querying internal secondary
   index tables (CASSANDRA-8550)
 * Fix potentially returning deleted rows with range tombstone (CASSANDRA-8558)
 * Check for available disk space before starting a compaction (CASSANDRA-8562)
 * Fix DISTINCT queries with LIMITs or paging when some partitions
   contain only tombstones (CASSANDRA-8490)
 * Introduce background cache refreshing to permissions cache
   (CASSANDRA-8194)
 * Fix race condition in StreamTransferTask that could lead to
   infinite loops and premature sstable deletion (CASSANDRA-7704)
 * Add an extra version check to MigrationTask (CASSANDRA-8462)
 * Ensure SSTableWriter cleans up properly after failure (CASSANDRA-8499)
 * Increase bf true positive count on key cache hit (CASSANDRA-8525)
 * Move MeteredFlusher to its own thread (CASSANDRA-8485)
 * Fix non-distinct results in DISTNCT queries on static columns when
   paging is enabled (CASSANDRA-8087)
 * Move all hints related tasks to hints internal executor (CASSANDRA-8285)
 * Fix paging for multi-partition IN queries (CASSANDRA-8408)
 * Fix MOVED_NODE topology event never being emitted when a node
   moves its token (CASSANDRA-8373)
 * Fix validation of indexes in COMPACT tables (CASSANDRA-8156)
 * Avoid StackOverflowError when a large list of IN values
   is used for a clustering column (CASSANDRA-8410)
 * Fix NPE when writetime() or ttl() calls are wrapped by
   another function call (CASSANDRA-8451)
 * Fix NPE after dropping a keyspace (CASSANDRA-8332)
 * Fix error message on read repair timeouts (CASSANDRA-7947)
 * Default DTCS base_time_seconds changed to 60 (CASSANDRA-8417)
 * Refuse Paxos operation with more than one pending endpoint (CASSANDRA-8346, 8640)
 * Throw correct exception when trying to bind a keyspace or table
   name (CASSANDRA-6952)
 * Make HHOM.compact synchronized (CASSANDRA-8416)
 * cancel latency-sampling task when CF is dropped (CASSANDRA-8401)
 * don't block SocketThread for MessagingService (CASSANDRA-8188)
 * Increase quarantine delay on replacement (CASSANDRA-8260)
 * Expose off-heap memory usage stats (CASSANDRA-7897)
 * Ignore Paxos commits for truncated tables (CASSANDRA-7538)
 * Validate size of indexed column values (CASSANDRA-8280)
 * Make LCS split compaction results over all data directories (CASSANDRA-8329)
 * Fix some failing queries that use multi-column relations
   on COMPACT STORAGE tables (CASSANDRA-8264)
 * Fix InvalidRequestException with ORDER BY (CASSANDRA-8286)
 * Disable SSLv3 for POODLE (CASSANDRA-8265)
 * Fix millisecond timestamps in Tracing (CASSANDRA-8297)
 * Include keyspace name in error message when there are insufficient
   live nodes to stream from (CASSANDRA-8221)
 * Avoid overlap in L1 when L0 contains many nonoverlapping
   sstables (CASSANDRA-8211)
 * Improve PropertyFileSnitch logging (CASSANDRA-8183)
 * Add DC-aware sequential repair (CASSANDRA-8193)
 * Use live sstables in snapshot repair if possible (CASSANDRA-8312)
 * Fix hints serialized size calculation (CASSANDRA-8587)


2.1.2
 * (cqlsh) parse_for_table_meta errors out on queries with undefined
   grammars (CASSANDRA-8262)
 * (cqlsh) Fix SELECT ... TOKEN() function broken in C* 2.1.1 (CASSANDRA-8258)
 * Fix Cassandra crash when running on JDK8 update 40 (CASSANDRA-8209)
 * Optimize partitioner tokens (CASSANDRA-8230)
 * Improve compaction of repaired/unrepaired sstables (CASSANDRA-8004)
 * Make cache serializers pluggable (CASSANDRA-8096)
 * Fix issues with CONTAINS (KEY) queries on secondary indexes
   (CASSANDRA-8147)
 * Fix read-rate tracking of sstables for some queries (CASSANDRA-8239)
 * Fix default timestamp in QueryOptions (CASSANDRA-8246)
 * Set socket timeout when reading remote version (CASSANDRA-8188)
 * Refactor how we track live size (CASSANDRA-7852)
 * Make sure unfinished compaction files are removed (CASSANDRA-8124)
 * Fix shutdown when run as Windows service (CASSANDRA-8136)
 * Fix DESCRIBE TABLE with custom indexes (CASSANDRA-8031)
 * Fix race in RecoveryManagerTest (CASSANDRA-8176)
 * Avoid IllegalArgumentException while sorting sstables in
   IndexSummaryManager (CASSANDRA-8182)
 * Shutdown JVM on file descriptor exhaustion (CASSANDRA-7579)
 * Add 'die' policy for commit log and disk failure (CASSANDRA-7927)
 * Fix installing as service on Windows (CASSANDRA-8115)
 * Fix CREATE TABLE for CQL2 (CASSANDRA-8144)
 * Avoid boxing in ColumnStats min/max trackers (CASSANDRA-8109)
Merged from 2.0:
 * Correctly handle non-text column names in cql3 (CASSANDRA-8178)
 * Fix deletion for indexes on primary key columns (CASSANDRA-8206)
 * Add 'nodetool statusgossip' (CASSANDRA-8125)
 * Improve client notification that nodes are ready for requests (CASSANDRA-7510)
 * Handle negative timestamp in writetime method (CASSANDRA-8139)
 * Pig: Remove errant LIMIT clause in CqlNativeStorage (CASSANDRA-8166)
 * Throw ConfigurationException when hsha is used with the default
   rpc_max_threads setting of 'unlimited' (CASSANDRA-8116)
 * Allow concurrent writing of the same table in the same JVM using
   CQLSSTableWriter (CASSANDRA-7463)
 * Fix totalDiskSpaceUsed calculation (CASSANDRA-8205)


2.1.1
 * Fix spin loop in AtomicSortedColumns (CASSANDRA-7546)
 * Dont notify when replacing tmplink files (CASSANDRA-8157)
 * Fix validation with multiple CONTAINS clause (CASSANDRA-8131)
 * Fix validation of collections in TriggerExecutor (CASSANDRA-8146)
 * Fix IllegalArgumentException when a list of IN values containing tuples
   is passed as a single arg to a prepared statement with the v1 or v2
   protocol (CASSANDRA-8062)
 * Fix ClassCastException in DISTINCT query on static columns with
   query paging (CASSANDRA-8108)
 * Fix NPE on null nested UDT inside a set (CASSANDRA-8105)
 * Fix exception when querying secondary index on set items or map keys
   when some clustering columns are specified (CASSANDRA-8073)
 * Send proper error response when there is an error during native
   protocol message decode (CASSANDRA-8118)
 * Gossip should ignore generation numbers too far in the future (CASSANDRA-8113)
 * Fix NPE when creating a table with frozen sets, lists (CASSANDRA-8104)
 * Fix high memory use due to tracking reads on incrementally opened sstable
   readers (CASSANDRA-8066)
 * Fix EXECUTE request with skipMetadata=false returning no metadata
   (CASSANDRA-8054)
 * Allow concurrent use of CQLBulkOutputFormat (CASSANDRA-7776)
 * Shutdown JVM on OOM (CASSANDRA-7507)
 * Upgrade netty version and enable epoll event loop (CASSANDRA-7761)
 * Don't duplicate sstables smaller than split size when using
   the sstablesplitter tool (CASSANDRA-7616)
 * Avoid re-parsing already prepared statements (CASSANDRA-7923)
 * Fix some Thrift slice deletions and updates of COMPACT STORAGE
   tables with some clustering columns omitted (CASSANDRA-7990)
 * Fix filtering for CONTAINS on sets (CASSANDRA-8033)
 * Properly track added size (CASSANDRA-7239)
 * Allow compilation in java 8 (CASSANDRA-7208)
 * Fix Assertion error on RangeTombstoneList diff (CASSANDRA-8013)
 * Release references to overlapping sstables during compaction (CASSANDRA-7819)
 * Send notification when opening compaction results early (CASSANDRA-8034)
 * Make native server start block until properly bound (CASSANDRA-7885)
 * (cqlsh) Fix IPv6 support (CASSANDRA-7988)
 * Ignore fat clients when checking for endpoint collision (CASSANDRA-7939)
 * Make sstablerepairedset take a list of files (CASSANDRA-7995)
 * (cqlsh) Tab completeion for indexes on map keys (CASSANDRA-7972)
 * (cqlsh) Fix UDT field selection in select clause (CASSANDRA-7891)
 * Fix resource leak in event of corrupt sstable
 * (cqlsh) Add command line option for cqlshrc file path (CASSANDRA-7131)
 * Provide visibility into prepared statements churn (CASSANDRA-7921, CASSANDRA-7930)
 * Invalidate prepared statements when their keyspace or table is
   dropped (CASSANDRA-7566)
 * cassandra-stress: fix support for NetworkTopologyStrategy (CASSANDRA-7945)
 * Fix saving caches when a table is dropped (CASSANDRA-7784)
 * Add better error checking of new stress profile (CASSANDRA-7716)
 * Use ThreadLocalRandom and remove FBUtilities.threadLocalRandom (CASSANDRA-7934)
 * Prevent operator mistakes due to simultaneous bootstrap (CASSANDRA-7069)
 * cassandra-stress supports whitelist mode for node config (CASSANDRA-7658)
 * GCInspector more closely tracks GC; cassandra-stress and nodetool report it (CASSANDRA-7916)
 * nodetool won't output bogus ownership info without a keyspace (CASSANDRA-7173)
 * Add human readable option to nodetool commands (CASSANDRA-5433)
 * Don't try to set repairedAt on old sstables (CASSANDRA-7913)
 * Add metrics for tracking PreparedStatement use (CASSANDRA-7719)
 * (cqlsh) tab-completion for triggers (CASSANDRA-7824)
 * (cqlsh) Support for query paging (CASSANDRA-7514)
 * (cqlsh) Show progress of COPY operations (CASSANDRA-7789)
 * Add syntax to remove multiple elements from a map (CASSANDRA-6599)
 * Support non-equals conditions in lightweight transactions (CASSANDRA-6839)
 * Add IF [NOT] EXISTS to create/drop triggers (CASSANDRA-7606)
 * (cqlsh) Display the current logged-in user (CASSANDRA-7785)
 * (cqlsh) Don't ignore CTRL-C during COPY FROM execution (CASSANDRA-7815)
 * (cqlsh) Order UDTs according to cross-type dependencies in DESCRIBE
   output (CASSANDRA-7659)
 * (cqlsh) Fix handling of CAS statement results (CASSANDRA-7671)
 * (cqlsh) COPY TO/FROM improvements (CASSANDRA-7405)
 * Support list index operations with conditions (CASSANDRA-7499)
 * Add max live/tombstoned cells to nodetool cfstats output (CASSANDRA-7731)
 * Validate IPv6 wildcard addresses properly (CASSANDRA-7680)
 * (cqlsh) Error when tracing query (CASSANDRA-7613)
 * Avoid IOOBE when building SyntaxError message snippet (CASSANDRA-7569)
 * SSTableExport uses correct validator to create string representation of partition
   keys (CASSANDRA-7498)
 * Avoid NPEs when receiving type changes for an unknown keyspace (CASSANDRA-7689)
 * Add support for custom 2i validation (CASSANDRA-7575)
 * Pig support for hadoop CqlInputFormat (CASSANDRA-6454)
 * Add duration mode to cassandra-stress (CASSANDRA-7468)
 * Add listen_interface and rpc_interface options (CASSANDRA-7417)
 * Improve schema merge performance (CASSANDRA-7444)
 * Adjust MT depth based on # of partition validating (CASSANDRA-5263)
 * Optimise NativeCell comparisons (CASSANDRA-6755)
 * Configurable client timeout for cqlsh (CASSANDRA-7516)
 * Include snippet of CQL query near syntax error in messages (CASSANDRA-7111)
 * Make repair -pr work with -local (CASSANDRA-7450)
 * Fix error in sstableloader with -cph > 1 (CASSANDRA-8007)
 * Fix snapshot repair error on indexed tables (CASSANDRA-8020)
 * Do not exit nodetool repair when receiving JMX NOTIF_LOST (CASSANDRA-7909)
 * Stream to private IP when available (CASSANDRA-8084)
Merged from 2.0:
 * Reject conditions on DELETE unless full PK is given (CASSANDRA-6430)
 * Properly reject the token function DELETE (CASSANDRA-7747)
 * Force batchlog replay before decommissioning a node (CASSANDRA-7446)
 * Fix hint replay with many accumulated expired hints (CASSANDRA-6998)
 * Fix duplicate results in DISTINCT queries on static columns with query
   paging (CASSANDRA-8108)
 * Add DateTieredCompactionStrategy (CASSANDRA-6602)
 * Properly validate ascii and utf8 string literals in CQL queries (CASSANDRA-8101)
 * (cqlsh) Fix autocompletion for alter keyspace (CASSANDRA-8021)
 * Create backup directories for commitlog archiving during startup (CASSANDRA-8111)
 * Reduce totalBlockFor() for LOCAL_* consistency levels (CASSANDRA-8058)
 * Fix merging schemas with re-dropped keyspaces (CASSANDRA-7256)
 * Fix counters in supercolumns during live upgrades from 1.2 (CASSANDRA-7188)
 * Notify DT subscribers when a column family is truncated (CASSANDRA-8088)
 * Add sanity check of $JAVA on startup (CASSANDRA-7676)
 * Schedule fat client schema pull on join (CASSANDRA-7993)
 * Don't reset nodes' versions when closing IncomingTcpConnections
   (CASSANDRA-7734)
 * Record the real messaging version in all cases in OutboundTcpConnection
   (CASSANDRA-8057)
 * SSL does not work in cassandra-cli (CASSANDRA-7899)
 * Fix potential exception when using ReversedType in DynamicCompositeType
   (CASSANDRA-7898)
 * Better validation of collection values (CASSANDRA-7833)
 * Track min/max timestamps correctly (CASSANDRA-7969)
 * Fix possible overflow while sorting CL segments for replay (CASSANDRA-7992)
 * Increase nodetool Xmx (CASSANDRA-7956)
 * Archive any commitlog segments present at startup (CASSANDRA-6904)
 * CrcCheckChance should adjust based on live CFMetadata not
   sstable metadata (CASSANDRA-7978)
 * token() should only accept columns in the partitioning
   key order (CASSANDRA-6075)
 * Add method to invalidate permission cache via JMX (CASSANDRA-7977)
 * Allow propagating multiple gossip states atomically (CASSANDRA-6125)
 * Log exceptions related to unclean native protocol client disconnects
   at DEBUG or INFO (CASSANDRA-7849)
 * Allow permissions cache to be set via JMX (CASSANDRA-7698)
 * Include schema_triggers CF in readable system resources (CASSANDRA-7967)
 * Fix RowIndexEntry to report correct serializedSize (CASSANDRA-7948)
 * Make CQLSSTableWriter sync within partitions (CASSANDRA-7360)
 * Potentially use non-local replicas in CqlConfigHelper (CASSANDRA-7906)
 * Explicitly disallow mixing multi-column and single-column
   relations on clustering columns (CASSANDRA-7711)
 * Better error message when condition is set on PK column (CASSANDRA-7804)
 * Don't send schema change responses and events for no-op DDL
   statements (CASSANDRA-7600)
 * (Hadoop) fix cluster initialisation for a split fetching (CASSANDRA-7774)
 * Throw InvalidRequestException when queries contain relations on entire
   collection columns (CASSANDRA-7506)
 * (cqlsh) enable CTRL-R history search with libedit (CASSANDRA-7577)
 * (Hadoop) allow ACFRW to limit nodes to local DC (CASSANDRA-7252)
 * (cqlsh) cqlsh should automatically disable tracing when selecting
   from system_traces (CASSANDRA-7641)
 * (Hadoop) Add CqlOutputFormat (CASSANDRA-6927)
 * Don't depend on cassandra config for nodetool ring (CASSANDRA-7508)
 * (cqlsh) Fix failing cqlsh formatting tests (CASSANDRA-7703)
 * Fix IncompatibleClassChangeError from hadoop2 (CASSANDRA-7229)
 * Add 'nodetool sethintedhandoffthrottlekb' (CASSANDRA-7635)
 * (cqlsh) Add tab-completion for CREATE/DROP USER IF [NOT] EXISTS (CASSANDRA-7611)
 * Catch errors when the JVM pulls the rug out from GCInspector (CASSANDRA-5345)
 * cqlsh fails when version number parts are not int (CASSANDRA-7524)
 * Fix NPE when table dropped during streaming (CASSANDRA-7946)
 * Fix wrong progress when streaming uncompressed (CASSANDRA-7878)
 * Fix possible infinite loop in creating repair range (CASSANDRA-7983)
 * Fix unit in nodetool for streaming throughput (CASSANDRA-7375)
Merged from 1.2:
 * Don't index tombstones (CASSANDRA-7828)
 * Improve PasswordAuthenticator default super user setup (CASSANDRA-7788)


2.1.0
 * (cqlsh) Removed "ALTER TYPE <name> RENAME TO <name>" from tab-completion
   (CASSANDRA-7895)
 * Fixed IllegalStateException in anticompaction (CASSANDRA-7892)
 * cqlsh: DESCRIBE support for frozen UDTs, tuples (CASSANDRA-7863)
 * Avoid exposing internal classes over JMX (CASSANDRA-7879)
 * Add null check for keys when freezing collection (CASSANDRA-7869)
 * Improve stress workload realism (CASSANDRA-7519)
Merged from 2.0:
 * Configure system.paxos with LeveledCompactionStrategy (CASSANDRA-7753)
 * Fix ALTER clustering column type from DateType to TimestampType when
   using DESC clustering order (CASSANRDA-7797)
 * Throw EOFException if we run out of chunks in compressed datafile
   (CASSANDRA-7664)
 * Fix PRSI handling of CQL3 row markers for row cleanup (CASSANDRA-7787)
 * Fix dropping collection when it's the last regular column (CASSANDRA-7744)
 * Make StreamReceiveTask thread safe and gc friendly (CASSANDRA-7795)
 * Validate empty cell names from counter updates (CASSANDRA-7798)
Merged from 1.2:
 * Don't allow compacted sstables to be marked as compacting (CASSANDRA-7145)
 * Track expired tombstones (CASSANDRA-7810)


2.1.0-rc7
 * Add frozen keyword and require UDT to be frozen (CASSANDRA-7857)
 * Track added sstable size correctly (CASSANDRA-7239)
 * (cqlsh) Fix case insensitivity (CASSANDRA-7834)
 * Fix failure to stream ranges when moving (CASSANDRA-7836)
 * Correctly remove tmplink files (CASSANDRA-7803)
 * (cqlsh) Fix column name formatting for functions, CAS operations,
   and UDT field selections (CASSANDRA-7806)
 * (cqlsh) Fix COPY FROM handling of null/empty primary key
   values (CASSANDRA-7792)
 * Fix ordering of static cells (CASSANDRA-7763)
Merged from 2.0:
 * Forbid re-adding dropped counter columns (CASSANDRA-7831)
 * Fix CFMetaData#isThriftCompatible() for PK-only tables (CASSANDRA-7832)
 * Always reject inequality on the partition key without token()
   (CASSANDRA-7722)
 * Always send Paxos commit to all replicas (CASSANDRA-7479)
 * Make disruptor_thrift_server invocation pool configurable (CASSANDRA-7594)
 * Make repair no-op when RF=1 (CASSANDRA-7864)


2.1.0-rc6
 * Fix OOM issue from netty caching over time (CASSANDRA-7743)
 * json2sstable couldn't import JSON for CQL table (CASSANDRA-7477)
 * Invalidate all caches on table drop (CASSANDRA-7561)
 * Skip strict endpoint selection for ranges if RF == nodes (CASSANRA-7765)
 * Fix Thrift range filtering without 2ary index lookups (CASSANDRA-7741)
 * Add tracing entries about concurrent range requests (CASSANDRA-7599)
 * (cqlsh) Fix DESCRIBE for NTS keyspaces (CASSANDRA-7729)
 * Remove netty buffer ref-counting (CASSANDRA-7735)
 * Pass mutated cf to index updater for use by PRSI (CASSANDRA-7742)
 * Include stress yaml example in release and deb (CASSANDRA-7717)
 * workaround for netty issue causing corrupted data off the wire (CASSANDRA-7695)
 * cqlsh DESC CLUSTER fails retrieving ring information (CASSANDRA-7687)
 * Fix binding null values inside UDT (CASSANDRA-7685)
 * Fix UDT field selection with empty fields (CASSANDRA-7670)
 * Bogus deserialization of static cells from sstable (CASSANDRA-7684)
 * Fix NPE on compaction leftover cleanup for dropped table (CASSANDRA-7770)
Merged from 2.0:
 * Fix race condition in StreamTransferTask that could lead to
   infinite loops and premature sstable deletion (CASSANDRA-7704)
 * (cqlsh) Wait up to 10 sec for a tracing session (CASSANDRA-7222)
 * Fix NPE in FileCacheService.sizeInBytes (CASSANDRA-7756)
 * Remove duplicates from StorageService.getJoiningNodes (CASSANDRA-7478)
 * Clone token map outside of hot gossip loops (CASSANDRA-7758)
 * Fix MS expiring map timeout for Paxos messages (CASSANDRA-7752)
 * Do not flush on truncate if durable_writes is false (CASSANDRA-7750)
 * Give CRR a default input_cql Statement (CASSANDRA-7226)
 * Better error message when adding a collection with the same name
   than a previously dropped one (CASSANDRA-6276)
 * Fix validation when adding static columns (CASSANDRA-7730)
 * (Thrift) fix range deletion of supercolumns (CASSANDRA-7733)
 * Fix potential AssertionError in RangeTombstoneList (CASSANDRA-7700)
 * Validate arguments of blobAs* functions (CASSANDRA-7707)
 * Fix potential AssertionError with 2ndary indexes (CASSANDRA-6612)
 * Avoid logging CompactionInterrupted at ERROR (CASSANDRA-7694)
 * Minor leak in sstable2jon (CASSANDRA-7709)
 * Add cassandra.auto_bootstrap system property (CASSANDRA-7650)
 * Update java driver (for hadoop) (CASSANDRA-7618)
 * Remove CqlPagingRecordReader/CqlPagingInputFormat (CASSANDRA-7570)
 * Support connecting to ipv6 jmx with nodetool (CASSANDRA-7669)


2.1.0-rc5
 * Reject counters inside user types (CASSANDRA-7672)
 * Switch to notification-based GCInspector (CASSANDRA-7638)
 * (cqlsh) Handle nulls in UDTs and tuples correctly (CASSANDRA-7656)
 * Don't use strict consistency when replacing (CASSANDRA-7568)
 * Fix min/max cell name collection on 2.0 SSTables with range
   tombstones (CASSANDRA-7593)
 * Tolerate min/max cell names of different lengths (CASSANDRA-7651)
 * Filter cached results correctly (CASSANDRA-7636)
 * Fix tracing on the new SEPExecutor (CASSANDRA-7644)
 * Remove shuffle and taketoken (CASSANDRA-7601)
 * Clean up Windows batch scripts (CASSANDRA-7619)
 * Fix native protocol drop user type notification (CASSANDRA-7571)
 * Give read access to system.schema_usertypes to all authenticated users
   (CASSANDRA-7578)
 * (cqlsh) Fix cqlsh display when zero rows are returned (CASSANDRA-7580)
 * Get java version correctly when JAVA_TOOL_OPTIONS is set (CASSANDRA-7572)
 * Fix NPE when dropping index from non-existent keyspace, AssertionError when
   dropping non-existent index with IF EXISTS (CASSANDRA-7590)
 * Fix sstablelevelresetter hang (CASSANDRA-7614)
 * (cqlsh) Fix deserialization of blobs (CASSANDRA-7603)
 * Use "keyspace updated" schema change message for UDT changes in v1 and
   v2 protocols (CASSANDRA-7617)
 * Fix tracing of range slices and secondary index lookups that are local
   to the coordinator (CASSANDRA-7599)
 * Set -Dcassandra.storagedir for all tool shell scripts (CASSANDRA-7587)
 * Don't swap max/min col names when mutating sstable metadata (CASSANDRA-7596)
 * (cqlsh) Correctly handle paged result sets (CASSANDRA-7625)
 * (cqlsh) Improve waiting for a trace to complete (CASSANDRA-7626)
 * Fix tracing of concurrent range slices and 2ary index queries (CASSANDRA-7626)
 * Fix scrub against collection type (CASSANDRA-7665)
Merged from 2.0:
 * Set gc_grace_seconds to seven days for system schema tables (CASSANDRA-7668)
 * SimpleSeedProvider no longer caches seeds forever (CASSANDRA-7663)
 * Always flush on truncate (CASSANDRA-7511)
 * Fix ReversedType(DateType) mapping to native protocol (CASSANDRA-7576)
 * Always merge ranges owned by a single node (CASSANDRA-6930)
 * Track max/min timestamps for range tombstones (CASSANDRA-7647)
 * Fix NPE when listing saved caches dir (CASSANDRA-7632)


2.1.0-rc4
 * Fix word count hadoop example (CASSANDRA-7200)
 * Updated memtable_cleanup_threshold and memtable_flush_writers defaults
   (CASSANDRA-7551)
 * (Windows) fix startup when WMI memory query fails (CASSANDRA-7505)
 * Anti-compaction proceeds if any part of the repair failed (CASSANDRA-7521)
 * Add missing table name to DROP INDEX responses and notifications (CASSANDRA-7539)
 * Bump CQL version to 3.2.0 and update CQL documentation (CASSANDRA-7527)
 * Fix configuration error message when running nodetool ring (CASSANDRA-7508)
 * Support conditional updates, tuple type, and the v3 protocol in cqlsh (CASSANDRA-7509)
 * Handle queries on multiple secondary index types (CASSANDRA-7525)
 * Fix cqlsh authentication with v3 native protocol (CASSANDRA-7564)
 * Fix NPE when unknown prepared statement ID is used (CASSANDRA-7454)
Merged from 2.0:
 * (Windows) force range-based repair to non-sequential mode (CASSANDRA-7541)
 * Fix range merging when DES scores are zero (CASSANDRA-7535)
 * Warn when SSL certificates have expired (CASSANDRA-7528)
 * Fix error when doing reversed queries with static columns (CASSANDRA-7490)
Merged from 1.2:
 * Set correct stream ID on responses when non-Exception Throwables
   are thrown while handling native protocol messages (CASSANDRA-7470)


2.1.0-rc3
 * Consider expiry when reconciling otherwise equal cells (CASSANDRA-7403)
 * Introduce CQL support for stress tool (CASSANDRA-6146)
 * Fix ClassCastException processing expired messages (CASSANDRA-7496)
 * Fix prepared marker for collections inside UDT (CASSANDRA-7472)
 * Remove left-over populate_io_cache_on_flush and replicate_on_write
   uses (CASSANDRA-7493)
 * (Windows) handle spaces in path names (CASSANDRA-7451)
 * Ensure writes have completed after dropping a table, before recycling
   commit log segments (CASSANDRA-7437)
 * Remove left-over rows_per_partition_to_cache (CASSANDRA-7493)
 * Fix error when CONTAINS is used with a bind marker (CASSANDRA-7502)
 * Properly reject unknown UDT field (CASSANDRA-7484)
Merged from 2.0:
 * Fix CC#collectTimeOrderedData() tombstone optimisations (CASSANDRA-7394)
 * Support DISTINCT for static columns and fix behaviour when DISTINC is
   not use (CASSANDRA-7305).
 * Workaround JVM NPE on JMX bind failure (CASSANDRA-7254)
 * Fix race in FileCacheService RemovalListener (CASSANDRA-7278)
 * Fix inconsistent use of consistencyForCommit that allowed LOCAL_QUORUM
   operations to incorrect become full QUORUM (CASSANDRA-7345)
 * Properly handle unrecognized opcodes and flags (CASSANDRA-7440)
 * (Hadoop) close CqlRecordWriter clients when finished (CASSANDRA-7459)
 * Commit disk failure policy (CASSANDRA-7429)
 * Make sure high level sstables get compacted (CASSANDRA-7414)
 * Fix AssertionError when using empty clustering columns and static columns
   (CASSANDRA-7455)
 * Add option to disable STCS in L0 (CASSANDRA-6621)
 * Upgrade to snappy-java 1.0.5.2 (CASSANDRA-7476)


2.1.0-rc2
 * Fix heap size calculation for CompoundSparseCellName and
   CompoundSparseCellName.WithCollection (CASSANDRA-7421)
 * Allow counter mutations in UNLOGGED batches (CASSANDRA-7351)
 * Modify reconcile logic to always pick a tombstone over a counter cell
   (CASSANDRA-7346)
 * Avoid incremental compaction on Windows (CASSANDRA-7365)
 * Fix exception when querying a composite-keyed table with a collection index
   (CASSANDRA-7372)
 * Use node's host id in place of counter ids (CASSANDRA-7366)
 * Fix error when doing reversed queries with static columns (CASSANDRA-7490)
 * Backport CASSANDRA-6747 (CASSANDRA-7560)
 * Track max/min timestamps for range tombstones (CASSANDRA-7647)
 * Fix NPE when listing saved caches dir (CASSANDRA-7632)
 * Fix sstableloader unable to connect encrypted node (CASSANDRA-7585)
Merged from 1.2:
 * Clone token map outside of hot gossip loops (CASSANDRA-7758)
 * Add stop method to EmbeddedCassandraService (CASSANDRA-7595)
 * Support connecting to ipv6 jmx with nodetool (CASSANDRA-7669)
 * Set gc_grace_seconds to seven days for system schema tables (CASSANDRA-7668)
 * SimpleSeedProvider no longer caches seeds forever (CASSANDRA-7663)
 * Set correct stream ID on responses when non-Exception Throwables
   are thrown while handling native protocol messages (CASSANDRA-7470)
 * Fix row size miscalculation in LazilyCompactedRow (CASSANDRA-7543)
 * Fix race in background compaction check (CASSANDRA-7745)
 * Don't clear out range tombstones during compaction (CASSANDRA-7808)


2.1.0-rc1
 * Revert flush directory (CASSANDRA-6357)
 * More efficient executor service for fast operations (CASSANDRA-4718)
 * Move less common tools into a new cassandra-tools package (CASSANDRA-7160)
 * Support more concurrent requests in native protocol (CASSANDRA-7231)
 * Add tab-completion to debian nodetool packaging (CASSANDRA-6421)
 * Change concurrent_compactors defaults (CASSANDRA-7139)
 * Add PowerShell Windows launch scripts (CASSANDRA-7001)
 * Make commitlog archive+restore more robust (CASSANDRA-6974)
 * Fix marking commitlogsegments clean (CASSANDRA-6959)
 * Add snapshot "manifest" describing files included (CASSANDRA-6326)
 * Parallel streaming for sstableloader (CASSANDRA-3668)
 * Fix bugs in supercolumns handling (CASSANDRA-7138)
 * Fix ClassClassException on composite dense tables (CASSANDRA-7112)
 * Cleanup and optimize collation and slice iterators (CASSANDRA-7107)
 * Upgrade NBHM lib (CASSANDRA-7128)
 * Optimize netty server (CASSANDRA-6861)
 * Fix repair hang when given CF does not exist (CASSANDRA-7189)
 * Allow c* to be shutdown in an embedded mode (CASSANDRA-5635)
 * Add server side batching to native transport (CASSANDRA-5663)
 * Make batchlog replay asynchronous (CASSANDRA-6134)
 * remove unused classes (CASSANDRA-7197)
 * Limit user types to the keyspace they are defined in (CASSANDRA-6643)
 * Add validate method to CollectionType (CASSANDRA-7208)
 * New serialization format for UDT values (CASSANDRA-7209, CASSANDRA-7261)
 * Fix nodetool netstats (CASSANDRA-7270)
 * Fix potential ClassCastException in HintedHandoffManager (CASSANDRA-7284)
 * Use prepared statements internally (CASSANDRA-6975)
 * Fix broken paging state with prepared statement (CASSANDRA-7120)
 * Fix IllegalArgumentException in CqlStorage (CASSANDRA-7287)
 * Allow nulls/non-existant fields in UDT (CASSANDRA-7206)
 * Add Thrift MultiSliceRequest (CASSANDRA-6757, CASSANDRA-7027)
 * Handle overlapping MultiSlices (CASSANDRA-7279)
 * Fix DataOutputTest on Windows (CASSANDRA-7265)
 * Embedded sets in user defined data-types are not updating (CASSANDRA-7267)
 * Add tuple type to CQL/native protocol (CASSANDRA-7248)
 * Fix CqlPagingRecordReader on tables with few rows (CASSANDRA-7322)
Merged from 2.0:
 * Copy compaction options to make sure they are reloaded (CASSANDRA-7290)
 * Add option to do more aggressive tombstone compactions (CASSANDRA-6563)
 * Don't try to compact already-compacting files in HHOM (CASSANDRA-7288)
 * Always reallocate buffers in HSHA (CASSANDRA-6285)
 * (Hadoop) support authentication in CqlRecordReader (CASSANDRA-7221)
 * (Hadoop) Close java driver Cluster in CQLRR.close (CASSANDRA-7228)
 * Warn when 'USING TIMESTAMP' is used on a CAS BATCH (CASSANDRA-7067)
 * return all cpu values from BackgroundActivityMonitor.readAndCompute (CASSANDRA-7183)
 * Correctly delete scheduled range xfers (CASSANDRA-7143)
 * return all cpu values from BackgroundActivityMonitor.readAndCompute (CASSANDRA-7183)
 * reduce garbage creation in calculatePendingRanges (CASSANDRA-7191)
 * fix c* launch issues on Russian os's due to output of linux 'free' cmd (CASSANDRA-6162)
 * Fix disabling autocompaction (CASSANDRA-7187)
 * Fix potential NumberFormatException when deserializing IntegerType (CASSANDRA-7088)
 * cqlsh can't tab-complete disabling compaction (CASSANDRA-7185)
 * cqlsh: Accept and execute CQL statement(s) from command-line parameter (CASSANDRA-7172)
 * Fix IllegalStateException in CqlPagingRecordReader (CASSANDRA-7198)
 * Fix the InvertedIndex trigger example (CASSANDRA-7211)
 * Add --resolve-ip option to 'nodetool ring' (CASSANDRA-7210)
 * reduce garbage on codec flag deserialization (CASSANDRA-7244)
 * Fix duplicated error messages on directory creation error at startup (CASSANDRA-5818)
 * Proper null handle for IF with map element access (CASSANDRA-7155)
 * Improve compaction visibility (CASSANDRA-7242)
 * Correctly delete scheduled range xfers (CASSANDRA-7143)
 * Make batchlog replica selection rack-aware (CASSANDRA-6551)
 * Fix CFMetaData#getColumnDefinitionFromColumnName() (CASSANDRA-7074)
 * Fix writetime/ttl functions for static columns (CASSANDRA-7081)
 * Suggest CTRL-C or semicolon after three blank lines in cqlsh (CASSANDRA-7142)
 * Fix 2ndary index queries with DESC clustering order (CASSANDRA-6950)
 * Invalid key cache entries on DROP (CASSANDRA-6525)
 * Fix flapping RecoveryManagerTest (CASSANDRA-7084)
 * Add missing iso8601 patterns for date strings (CASSANDRA-6973)
 * Support selecting multiple rows in a partition using IN (CASSANDRA-6875)
 * Add authentication support to shuffle (CASSANDRA-6484)
 * Swap local and global default read repair chances (CASSANDRA-7320)
 * Add conditional CREATE/DROP USER support (CASSANDRA-7264)
 * Cqlsh counts non-empty lines for "Blank lines" warning (CASSANDRA-7325)
Merged from 1.2:
 * Add Cloudstack snitch (CASSANDRA-7147)
 * Update system.peers correctly when relocating tokens (CASSANDRA-7126)
 * Add Google Compute Engine snitch (CASSANDRA-7132)
 * remove duplicate query for local tokens (CASSANDRA-7182)
 * exit CQLSH with error status code if script fails (CASSANDRA-6344)
 * Fix bug with some IN queries missig results (CASSANDRA-7105)
 * Fix availability validation for LOCAL_ONE CL (CASSANDRA-7319)
 * Hint streaming can cause decommission to fail (CASSANDRA-7219)


2.1.0-beta2
 * Increase default CL space to 8GB (CASSANDRA-7031)
 * Add range tombstones to read repair digests (CASSANDRA-6863)
 * Fix BTree.clear for large updates (CASSANDRA-6943)
 * Fail write instead of logging a warning when unable to append to CL
   (CASSANDRA-6764)
 * Eliminate possibility of CL segment appearing twice in active list
   (CASSANDRA-6557)
 * Apply DONTNEED fadvise to commitlog segments (CASSANDRA-6759)
 * Switch CRC component to Adler and include it for compressed sstables
   (CASSANDRA-4165)
 * Allow cassandra-stress to set compaction strategy options (CASSANDRA-6451)
 * Add broadcast_rpc_address option to cassandra.yaml (CASSANDRA-5899)
 * Auto reload GossipingPropertyFileSnitch config (CASSANDRA-5897)
 * Fix overflow of memtable_total_space_in_mb (CASSANDRA-6573)
 * Fix ABTC NPE and apply update function correctly (CASSANDRA-6692)
 * Allow nodetool to use a file or prompt for password (CASSANDRA-6660)
 * Fix AIOOBE when concurrently accessing ABSC (CASSANDRA-6742)
 * Fix assertion error in ALTER TYPE RENAME (CASSANDRA-6705)
 * Scrub should not always clear out repaired status (CASSANDRA-5351)
 * Improve handling of range tombstone for wide partitions (CASSANDRA-6446)
 * Fix ClassCastException for compact table with composites (CASSANDRA-6738)
 * Fix potentially repairing with wrong nodes (CASSANDRA-6808)
 * Change caching option syntax (CASSANDRA-6745)
 * Fix stress to do proper counter reads (CASSANDRA-6835)
 * Fix help message for stress counter_write (CASSANDRA-6824)
 * Fix stress smart Thrift client to pick servers correctly (CASSANDRA-6848)
 * Add logging levels (minimal, normal or verbose) to stress tool (CASSANDRA-6849)
 * Fix race condition in Batch CLE (CASSANDRA-6860)
 * Improve cleanup/scrub/upgradesstables failure handling (CASSANDRA-6774)
 * ByteBuffer write() methods for serializing sstables (CASSANDRA-6781)
 * Proper compare function for CollectionType (CASSANDRA-6783)
 * Update native server to Netty 4 (CASSANDRA-6236)
 * Fix off-by-one error in stress (CASSANDRA-6883)
 * Make OpOrder AutoCloseable (CASSANDRA-6901)
 * Remove sync repair JMX interface (CASSANDRA-6900)
 * Add multiple memory allocation options for memtables (CASSANDRA-6689, 6694)
 * Remove adjusted op rate from stress output (CASSANDRA-6921)
 * Add optimized CF.hasColumns() implementations (CASSANDRA-6941)
 * Serialize batchlog mutations with the version of the target node
   (CASSANDRA-6931)
 * Optimize CounterColumn#reconcile() (CASSANDRA-6953)
 * Properly remove 1.2 sstable support in 2.1 (CASSANDRA-6869)
 * Lock counter cells, not partitions (CASSANDRA-6880)
 * Track presence of legacy counter shards in sstables (CASSANDRA-6888)
 * Ensure safe resource cleanup when replacing sstables (CASSANDRA-6912)
 * Add failure handler to async callback (CASSANDRA-6747)
 * Fix AE when closing SSTable without releasing reference (CASSANDRA-7000)
 * Clean up IndexInfo on keyspace/table drops (CASSANDRA-6924)
 * Only snapshot relative SSTables when sequential repair (CASSANDRA-7024)
 * Require nodetool rebuild_index to specify index names (CASSANDRA-7038)
 * fix cassandra stress errors on reads with native protocol (CASSANDRA-7033)
 * Use OpOrder to guard sstable references for reads (CASSANDRA-6919)
 * Preemptive opening of compaction result (CASSANDRA-6916)
 * Multi-threaded scrub/cleanup/upgradesstables (CASSANDRA-5547)
 * Optimize cellname comparison (CASSANDRA-6934)
 * Native protocol v3 (CASSANDRA-6855)
 * Optimize Cell liveness checks and clean up Cell (CASSANDRA-7119)
 * Support consistent range movements (CASSANDRA-2434)
 * Display min timestamp in sstablemetadata viewer (CASSANDRA-6767)
Merged from 2.0:
 * Avoid race-prone second "scrub" of system keyspace (CASSANDRA-6797)
 * Pool CqlRecordWriter clients by inetaddress rather than Range
   (CASSANDRA-6665)
 * Fix compaction_history timestamps (CASSANDRA-6784)
 * Compare scores of full replica ordering in DES (CASSANDRA-6683)
 * fix CME in SessionInfo updateProgress affecting netstats (CASSANDRA-6577)
 * Allow repairing between specific replicas (CASSANDRA-6440)
 * Allow per-dc enabling of hints (CASSANDRA-6157)
 * Add compatibility for Hadoop 0.2.x (CASSANDRA-5201)
 * Fix EstimatedHistogram races (CASSANDRA-6682)
 * Failure detector correctly converts initial value to nanos (CASSANDRA-6658)
 * Add nodetool taketoken to relocate vnodes (CASSANDRA-4445)
 * Expose bulk loading progress over JMX (CASSANDRA-4757)
 * Correctly handle null with IF conditions and TTL (CASSANDRA-6623)
 * Account for range/row tombstones in tombstone drop
   time histogram (CASSANDRA-6522)
 * Stop CommitLogSegment.close() from calling sync() (CASSANDRA-6652)
 * Make commitlog failure handling configurable (CASSANDRA-6364)
 * Avoid overlaps in LCS (CASSANDRA-6688)
 * Improve support for paginating over composites (CASSANDRA-4851)
 * Fix count(*) queries in a mixed cluster (CASSANDRA-6707)
 * Improve repair tasks(snapshot, differencing) concurrency (CASSANDRA-6566)
 * Fix replaying pre-2.0 commit logs (CASSANDRA-6714)
 * Add static columns to CQL3 (CASSANDRA-6561)
 * Optimize single partition batch statements (CASSANDRA-6737)
 * Disallow post-query re-ordering when paging (CASSANDRA-6722)
 * Fix potential paging bug with deleted columns (CASSANDRA-6748)
 * Fix NPE on BulkLoader caused by losing StreamEvent (CASSANDRA-6636)
 * Fix truncating compression metadata (CASSANDRA-6791)
 * Add CMSClassUnloadingEnabled JVM option (CASSANDRA-6541)
 * Catch memtable flush exceptions during shutdown (CASSANDRA-6735)
 * Fix upgradesstables NPE for non-CF-based indexes (CASSANDRA-6645)
 * Fix UPDATE updating PRIMARY KEY columns implicitly (CASSANDRA-6782)
 * Fix IllegalArgumentException when updating from 1.2 with SuperColumns
   (CASSANDRA-6733)
 * FBUtilities.singleton() should use the CF comparator (CASSANDRA-6778)
 * Fix CQLSStableWriter.addRow(Map<String, Object>) (CASSANDRA-6526)
 * Fix HSHA server introducing corrupt data (CASSANDRA-6285)
 * Fix CAS conditions for COMPACT STORAGE tables (CASSANDRA-6813)
 * Starting threads in OutboundTcpConnectionPool constructor causes race conditions (CASSANDRA-7177)
 * Allow overriding cassandra-rackdc.properties file (CASSANDRA-7072)
 * Set JMX RMI port to 7199 (CASSANDRA-7087)
 * Use LOCAL_QUORUM for data reads at LOCAL_SERIAL (CASSANDRA-6939)
 * Log a warning for large batches (CASSANDRA-6487)
 * Put nodes in hibernate when join_ring is false (CASSANDRA-6961)
 * Avoid early loading of non-system keyspaces before compaction-leftovers
   cleanup at startup (CASSANDRA-6913)
 * Restrict Windows to parallel repairs (CASSANDRA-6907)
 * (Hadoop) Allow manually specifying start/end tokens in CFIF (CASSANDRA-6436)
 * Fix NPE in MeteredFlusher (CASSANDRA-6820)
 * Fix race processing range scan responses (CASSANDRA-6820)
 * Allow deleting snapshots from dropped keyspaces (CASSANDRA-6821)
 * Add uuid() function (CASSANDRA-6473)
 * Omit tombstones from schema digests (CASSANDRA-6862)
 * Include correct consistencyLevel in LWT timeout (CASSANDRA-6884)
 * Lower chances for losing new SSTables during nodetool refresh and
   ColumnFamilyStore.loadNewSSTables (CASSANDRA-6514)
 * Add support for DELETE ... IF EXISTS to CQL3 (CASSANDRA-5708)
 * Update hadoop_cql3_word_count example (CASSANDRA-6793)
 * Fix handling of RejectedExecution in sync Thrift server (CASSANDRA-6788)
 * Log more information when exceeding tombstone_warn_threshold (CASSANDRA-6865)
 * Fix truncate to not abort due to unreachable fat clients (CASSANDRA-6864)
 * Fix schema concurrency exceptions (CASSANDRA-6841)
 * Fix leaking validator FH in StreamWriter (CASSANDRA-6832)
 * Fix saving triggers to schema (CASSANDRA-6789)
 * Fix trigger mutations when base mutation list is immutable (CASSANDRA-6790)
 * Fix accounting in FileCacheService to allow re-using RAR (CASSANDRA-6838)
 * Fix static counter columns (CASSANDRA-6827)
 * Restore expiring->deleted (cell) compaction optimization (CASSANDRA-6844)
 * Fix CompactionManager.needsCleanup (CASSANDRA-6845)
 * Correctly compare BooleanType values other than 0 and 1 (CASSANDRA-6779)
 * Read message id as string from earlier versions (CASSANDRA-6840)
 * Properly use the Paxos consistency for (non-protocol) batch (CASSANDRA-6837)
 * Add paranoid disk failure option (CASSANDRA-6646)
 * Improve PerRowSecondaryIndex performance (CASSANDRA-6876)
 * Extend triggers to support CAS updates (CASSANDRA-6882)
 * Static columns with IF NOT EXISTS don't always work as expected (CASSANDRA-6873)
 * Fix paging with SELECT DISTINCT (CASSANDRA-6857)
 * Fix UnsupportedOperationException on CAS timeout (CASSANDRA-6923)
 * Improve MeteredFlusher handling of MF-unaffected column families
   (CASSANDRA-6867)
 * Add CqlRecordReader using native pagination (CASSANDRA-6311)
 * Add QueryHandler interface (CASSANDRA-6659)
 * Track liveRatio per-memtable, not per-CF (CASSANDRA-6945)
 * Make sure upgradesstables keeps sstable level (CASSANDRA-6958)
 * Fix LIMIT with static columns (CASSANDRA-6956)
 * Fix clash with CQL column name in thrift validation (CASSANDRA-6892)
 * Fix error with super columns in mixed 1.2-2.0 clusters (CASSANDRA-6966)
 * Fix bad skip of sstables on slice query with composite start/finish (CASSANDRA-6825)
 * Fix unintended update with conditional statement (CASSANDRA-6893)
 * Fix map element access in IF (CASSANDRA-6914)
 * Avoid costly range calculations for range queries on system keyspaces
   (CASSANDRA-6906)
 * Fix SSTable not released if stream session fails (CASSANDRA-6818)
 * Avoid build failure due to ANTLR timeout (CASSANDRA-6991)
 * Queries on compact tables can return more rows that requested (CASSANDRA-7052)
 * USING TIMESTAMP for batches does not work (CASSANDRA-7053)
 * Fix performance regression from CASSANDRA-5614 (CASSANDRA-6949)
 * Ensure that batchlog and hint timeouts do not produce hints (CASSANDRA-7058)
 * Merge groupable mutations in TriggerExecutor#execute() (CASSANDRA-7047)
 * Plug holes in resource release when wiring up StreamSession (CASSANDRA-7073)
 * Re-add parameter columns to tracing session (CASSANDRA-6942)
 * Preserves CQL metadata when updating table from thrift (CASSANDRA-6831)
Merged from 1.2:
 * Fix nodetool display with vnodes (CASSANDRA-7082)
 * Add UNLOGGED, COUNTER options to BATCH documentation (CASSANDRA-6816)
 * add extra SSL cipher suites (CASSANDRA-6613)
 * fix nodetool getsstables for blob PK (CASSANDRA-6803)
 * Fix BatchlogManager#deleteBatch() use of millisecond timestamps
   (CASSANDRA-6822)
 * Continue assassinating even if the endpoint vanishes (CASSANDRA-6787)
 * Schedule schema pulls on change (CASSANDRA-6971)
 * Non-droppable verbs shouldn't be dropped from OTC (CASSANDRA-6980)
 * Shutdown batchlog executor in SS#drain() (CASSANDRA-7025)
 * Fix batchlog to account for CF truncation records (CASSANDRA-6999)
 * Fix CQLSH parsing of functions and BLOB literals (CASSANDRA-7018)
 * Properly load trustore in the native protocol (CASSANDRA-6847)
 * Always clean up references in SerializingCache (CASSANDRA-6994)
 * Don't shut MessagingService down when replacing a node (CASSANDRA-6476)
 * fix npe when doing -Dcassandra.fd_initial_value_ms (CASSANDRA-6751)


2.1.0-beta1
 * Add flush directory distinct from compaction directories (CASSANDRA-6357)
 * Require JNA by default (CASSANDRA-6575)
 * add listsnapshots command to nodetool (CASSANDRA-5742)
 * Introduce AtomicBTreeColumns (CASSANDRA-6271, 6692)
 * Multithreaded commitlog (CASSANDRA-3578)
 * allocate fixed index summary memory pool and resample cold index summaries
   to use less memory (CASSANDRA-5519)
 * Removed multithreaded compaction (CASSANDRA-6142)
 * Parallelize fetching rows for low-cardinality indexes (CASSANDRA-1337)
 * change logging from log4j to logback (CASSANDRA-5883)
 * switch to LZ4 compression for internode communication (CASSANDRA-5887)
 * Stop using Thrift-generated Index* classes internally (CASSANDRA-5971)
 * Remove 1.2 network compatibility code (CASSANDRA-5960)
 * Remove leveled json manifest migration code (CASSANDRA-5996)
 * Remove CFDefinition (CASSANDRA-6253)
 * Use AtomicIntegerFieldUpdater in RefCountedMemory (CASSANDRA-6278)
 * User-defined types for CQL3 (CASSANDRA-5590)
 * Use of o.a.c.metrics in nodetool (CASSANDRA-5871, 6406)
 * Batch read from OTC's queue and cleanup (CASSANDRA-1632)
 * Secondary index support for collections (CASSANDRA-4511, 6383)
 * SSTable metadata(Stats.db) format change (CASSANDRA-6356)
 * Push composites support in the storage engine
   (CASSANDRA-5417, CASSANDRA-6520)
 * Add snapshot space used to cfstats (CASSANDRA-6231)
 * Add cardinality estimator for key count estimation (CASSANDRA-5906)
 * CF id is changed to be non-deterministic. Data dir/key cache are created
   uniquely for CF id (CASSANDRA-5202)
 * New counters implementation (CASSANDRA-6504)
 * Replace UnsortedColumns, EmptyColumns, TreeMapBackedSortedColumns with new
   ArrayBackedSortedColumns (CASSANDRA-6630, CASSANDRA-6662, CASSANDRA-6690)
 * Add option to use row cache with a given amount of rows (CASSANDRA-5357)
 * Avoid repairing already repaired data (CASSANDRA-5351)
 * Reject counter updates with USING TTL/TIMESTAMP (CASSANDRA-6649)
 * Replace index_interval with min/max_index_interval (CASSANDRA-6379)
 * Lift limitation that order by columns must be selected for IN queries (CASSANDRA-4911)


2.0.5
 * Reduce garbage generated by bloom filter lookups (CASSANDRA-6609)
 * Add ks.cf names to tombstone logging (CASSANDRA-6597)
 * Use LOCAL_QUORUM for LWT operations at LOCAL_SERIAL (CASSANDRA-6495)
 * Wait for gossip to settle before accepting client connections (CASSANDRA-4288)
 * Delete unfinished compaction incrementally (CASSANDRA-6086)
 * Allow specifying custom secondary index options in CQL3 (CASSANDRA-6480)
 * Improve replica pinning for cache efficiency in DES (CASSANDRA-6485)
 * Fix LOCAL_SERIAL from thrift (CASSANDRA-6584)
 * Don't special case received counts in CAS timeout exceptions (CASSANDRA-6595)
 * Add support for 2.1 global counter shards (CASSANDRA-6505)
 * Fix NPE when streaming connection is not yet established (CASSANDRA-6210)
 * Avoid rare duplicate read repair triggering (CASSANDRA-6606)
 * Fix paging discardFirst (CASSANDRA-6555)
 * Fix ArrayIndexOutOfBoundsException in 2ndary index query (CASSANDRA-6470)
 * Release sstables upon rebuilding 2i (CASSANDRA-6635)
 * Add AbstractCompactionStrategy.startup() method (CASSANDRA-6637)
 * SSTableScanner may skip rows during cleanup (CASSANDRA-6638)
 * sstables from stalled repair sessions can resurrect deleted data (CASSANDRA-6503)
 * Switch stress to use ITransportFactory (CASSANDRA-6641)
 * Fix IllegalArgumentException during prepare (CASSANDRA-6592)
 * Fix possible loss of 2ndary index entries during compaction (CASSANDRA-6517)
 * Fix direct Memory on architectures that do not support unaligned long access
   (CASSANDRA-6628)
 * Let scrub optionally skip broken counter partitions (CASSANDRA-5930)
Merged from 1.2:
 * fsync compression metadata (CASSANDRA-6531)
 * Validate CF existence on execution for prepared statement (CASSANDRA-6535)
 * Add ability to throttle batchlog replay (CASSANDRA-6550)
 * Fix executing LOCAL_QUORUM with SimpleStrategy (CASSANDRA-6545)
 * Avoid StackOverflow when using large IN queries (CASSANDRA-6567)
 * Nodetool upgradesstables includes secondary indexes (CASSANDRA-6598)
 * Paginate batchlog replay (CASSANDRA-6569)
 * skip blocking on streaming during drain (CASSANDRA-6603)
 * Improve error message when schema doesn't match loaded sstable (CASSANDRA-6262)
 * Add properties to adjust FD initial value and max interval (CASSANDRA-4375)
 * Fix preparing with batch and delete from collection (CASSANDRA-6607)
 * Fix ABSC reverse iterator's remove() method (CASSANDRA-6629)
 * Handle host ID conflicts properly (CASSANDRA-6615)
 * Move handling of migration event source to solve bootstrap race. (CASSANDRA-6648)
 * Make sure compaction throughput value doesn't overflow with int math (CASSANDRA-6647)


2.0.4
 * Allow removing snapshots of no-longer-existing CFs (CASSANDRA-6418)
 * add StorageService.stopDaemon() (CASSANDRA-4268)
 * add IRE for invalid CF supplied to get_count (CASSANDRA-5701)
 * add client encryption support to sstableloader (CASSANDRA-6378)
 * Fix accept() loop for SSL sockets post-shutdown (CASSANDRA-6468)
 * Fix size-tiered compaction in LCS L0 (CASSANDRA-6496)
 * Fix assertion failure in filterColdSSTables (CASSANDRA-6483)
 * Fix row tombstones in larger-than-memory compactions (CASSANDRA-6008)
 * Fix cleanup ClassCastException (CASSANDRA-6462)
 * Reduce gossip memory use by interning VersionedValue strings (CASSANDRA-6410)
 * Allow specifying datacenters to participate in a repair (CASSANDRA-6218)
 * Fix divide-by-zero in PCI (CASSANDRA-6403)
 * Fix setting last compacted key in the wrong level for LCS (CASSANDRA-6284)
 * Add millisecond precision formats to the timestamp parser (CASSANDRA-6395)
 * Expose a total memtable size metric for a CF (CASSANDRA-6391)
 * cqlsh: handle symlinks properly (CASSANDRA-6425)
 * Fix potential infinite loop when paging query with IN (CASSANDRA-6464)
 * Fix assertion error in AbstractQueryPager.discardFirst (CASSANDRA-6447)
 * Fix streaming older SSTable yields unnecessary tombstones (CASSANDRA-6527)
Merged from 1.2:
 * Improved error message on bad properties in DDL queries (CASSANDRA-6453)
 * Randomize batchlog candidates selection (CASSANDRA-6481)
 * Fix thundering herd on endpoint cache invalidation (CASSANDRA-6345, 6485)
 * Improve batchlog write performance with vnodes (CASSANDRA-6488)
 * cqlsh: quote single quotes in strings inside collections (CASSANDRA-6172)
 * Improve gossip performance for typical messages (CASSANDRA-6409)
 * Throw IRE if a prepared statement has more markers than supported
   (CASSANDRA-5598)
 * Expose Thread metrics for the native protocol server (CASSANDRA-6234)
 * Change snapshot response message verb to INTERNAL to avoid dropping it
   (CASSANDRA-6415)
 * Warn when collection read has > 65K elements (CASSANDRA-5428)
 * Fix cache persistence when both row and key cache are enabled
   (CASSANDRA-6413)
 * (Hadoop) add describe_local_ring (CASSANDRA-6268)
 * Fix handling of concurrent directory creation failure (CASSANDRA-6459)
 * Allow executing CREATE statements multiple times (CASSANDRA-6471)
 * Don't send confusing info with timeouts (CASSANDRA-6491)
 * Don't resubmit counter mutation runnables internally (CASSANDRA-6427)
 * Don't drop local mutations without a hint (CASSANDRA-6510)
 * Don't allow null max_hint_window_in_ms (CASSANDRA-6419)
 * Validate SliceRange start and finish lengths (CASSANDRA-6521)


2.0.3
 * Fix FD leak on slice read path (CASSANDRA-6275)
 * Cancel read meter task when closing SSTR (CASSANDRA-6358)
 * free off-heap IndexSummary during bulk (CASSANDRA-6359)
 * Recover from IOException in accept() thread (CASSANDRA-6349)
 * Improve Gossip tolerance of abnormally slow tasks (CASSANDRA-6338)
 * Fix trying to hint timed out counter writes (CASSANDRA-6322)
 * Allow restoring specific columnfamilies from archived CL (CASSANDRA-4809)
 * Avoid flushing compaction_history after each operation (CASSANDRA-6287)
 * Fix repair assertion error when tombstones expire (CASSANDRA-6277)
 * Skip loading corrupt key cache (CASSANDRA-6260)
 * Fixes for compacting larger-than-memory rows (CASSANDRA-6274)
 * Compact hottest sstables first and optionally omit coldest from
   compaction entirely (CASSANDRA-6109)
 * Fix modifying column_metadata from thrift (CASSANDRA-6182)
 * cqlsh: fix LIST USERS output (CASSANDRA-6242)
 * Add IRequestSink interface (CASSANDRA-6248)
 * Update memtable size while flushing (CASSANDRA-6249)
 * Provide hooks around CQL2/CQL3 statement execution (CASSANDRA-6252)
 * Require Permission.SELECT for CAS updates (CASSANDRA-6247)
 * New CQL-aware SSTableWriter (CASSANDRA-5894)
 * Reject CAS operation when the protocol v1 is used (CASSANDRA-6270)
 * Correctly throw error when frame too large (CASSANDRA-5981)
 * Fix serialization bug in PagedRange with 2ndary indexes (CASSANDRA-6299)
 * Fix CQL3 table validation in Thrift (CASSANDRA-6140)
 * Fix bug missing results with IN clauses (CASSANDRA-6327)
 * Fix paging with reversed slices (CASSANDRA-6343)
 * Set minTimestamp correctly to be able to drop expired sstables (CASSANDRA-6337)
 * Support NaN and Infinity as float literals (CASSANDRA-6003)
 * Remove RF from nodetool ring output (CASSANDRA-6289)
 * Fix attempting to flush empty rows (CASSANDRA-6374)
 * Fix potential out of bounds exception when paging (CASSANDRA-6333)
Merged from 1.2:
 * Optimize FD phi calculation (CASSANDRA-6386)
 * Improve initial FD phi estimate when starting up (CASSANDRA-6385)
 * Don't list CQL3 table in CLI describe even if named explicitely
   (CASSANDRA-5750)
 * Invalidate row cache when dropping CF (CASSANDRA-6351)
 * add non-jamm path for cached statements (CASSANDRA-6293)
 * add windows bat files for shell commands (CASSANDRA-6145)
 * Require logging in for Thrift CQL2/3 statement preparation (CASSANDRA-6254)
 * restrict max_num_tokens to 1536 (CASSANDRA-6267)
 * Nodetool gets default JMX port from cassandra-env.sh (CASSANDRA-6273)
 * make calculatePendingRanges asynchronous (CASSANDRA-6244)
 * Remove blocking flushes in gossip thread (CASSANDRA-6297)
 * Fix potential socket leak in connectionpool creation (CASSANDRA-6308)
 * Allow LOCAL_ONE/LOCAL_QUORUM to work with SimpleStrategy (CASSANDRA-6238)
 * cqlsh: handle 'null' as session duration (CASSANDRA-6317)
 * Fix json2sstable handling of range tombstones (CASSANDRA-6316)
 * Fix missing one row in reverse query (CASSANDRA-6330)
 * Fix reading expired row value from row cache (CASSANDRA-6325)
 * Fix AssertionError when doing set element deletion (CASSANDRA-6341)
 * Make CL code for the native protocol match the one in C* 2.0
   (CASSANDRA-6347)
 * Disallow altering CQL3 table from thrift (CASSANDRA-6370)
 * Fix size computation of prepared statement (CASSANDRA-6369)


2.0.2
 * Update FailureDetector to use nanontime (CASSANDRA-4925)
 * Fix FileCacheService regressions (CASSANDRA-6149)
 * Never return WriteTimeout for CL.ANY (CASSANDRA-6132)
 * Fix race conditions in bulk loader (CASSANDRA-6129)
 * Add configurable metrics reporting (CASSANDRA-4430)
 * drop queries exceeding a configurable number of tombstones (CASSANDRA-6117)
 * Track and persist sstable read activity (CASSANDRA-5515)
 * Fixes for speculative retry (CASSANDRA-5932, CASSANDRA-6194)
 * Improve memory usage of metadata min/max column names (CASSANDRA-6077)
 * Fix thrift validation refusing row markers on CQL3 tables (CASSANDRA-6081)
 * Fix insertion of collections with CAS (CASSANDRA-6069)
 * Correctly send metadata on SELECT COUNT (CASSANDRA-6080)
 * Track clients' remote addresses in ClientState (CASSANDRA-6070)
 * Create snapshot dir if it does not exist when migrating
   leveled manifest (CASSANDRA-6093)
 * make sequential nodetool repair the default (CASSANDRA-5950)
 * Add more hooks for compaction strategy implementations (CASSANDRA-6111)
 * Fix potential NPE on composite 2ndary indexes (CASSANDRA-6098)
 * Delete can potentially be skipped in batch (CASSANDRA-6115)
 * Allow alter keyspace on system_traces (CASSANDRA-6016)
 * Disallow empty column names in cql (CASSANDRA-6136)
 * Use Java7 file-handling APIs and fix file moving on Windows (CASSANDRA-5383)
 * Save compaction history to system keyspace (CASSANDRA-5078)
 * Fix NPE if StorageService.getOperationMode() is executed before full startup (CASSANDRA-6166)
 * CQL3: support pre-epoch longs for TimestampType (CASSANDRA-6212)
 * Add reloadtriggers command to nodetool (CASSANDRA-4949)
 * cqlsh: ignore empty 'value alias' in DESCRIBE (CASSANDRA-6139)
 * Fix sstable loader (CASSANDRA-6205)
 * Reject bootstrapping if the node already exists in gossip (CASSANDRA-5571)
 * Fix NPE while loading paxos state (CASSANDRA-6211)
 * cqlsh: add SHOW SESSION <tracing-session> command (CASSANDRA-6228)
Merged from 1.2:
 * (Hadoop) Require CFRR batchSize to be at least 2 (CASSANDRA-6114)
 * Add a warning for small LCS sstable size (CASSANDRA-6191)
 * Add ability to list specific KS/CF combinations in nodetool cfstats (CASSANDRA-4191)
 * Mark CF clean if a mutation raced the drop and got it marked dirty (CASSANDRA-5946)
 * Add a LOCAL_ONE consistency level (CASSANDRA-6202)
 * Limit CQL prepared statement cache by size instead of count (CASSANDRA-6107)
 * Tracing should log write failure rather than raw exceptions (CASSANDRA-6133)
 * lock access to TM.endpointToHostIdMap (CASSANDRA-6103)
 * Allow estimated memtable size to exceed slab allocator size (CASSANDRA-6078)
 * Start MeteredFlusher earlier to prevent OOM during CL replay (CASSANDRA-6087)
 * Avoid sending Truncate command to fat clients (CASSANDRA-6088)
 * Allow where clause conditions to be in parenthesis (CASSANDRA-6037)
 * Do not open non-ssl storage port if encryption option is all (CASSANDRA-3916)
 * Move batchlog replay to its own executor (CASSANDRA-6079)
 * Add tombstone debug threshold and histogram (CASSANDRA-6042, 6057)
 * Enable tcp keepalive on incoming connections (CASSANDRA-4053)
 * Fix fat client schema pull NPE (CASSANDRA-6089)
 * Fix memtable flushing for indexed tables (CASSANDRA-6112)
 * Fix skipping columns with multiple slices (CASSANDRA-6119)
 * Expose connected thrift + native client counts (CASSANDRA-5084)
 * Optimize auth setup (CASSANDRA-6122)
 * Trace index selection (CASSANDRA-6001)
 * Update sstablesPerReadHistogram to use biased sampling (CASSANDRA-6164)
 * Log UnknownColumnfamilyException when closing socket (CASSANDRA-5725)
 * Properly error out on CREATE INDEX for counters table (CASSANDRA-6160)
 * Handle JMX notification failure for repair (CASSANDRA-6097)
 * (Hadoop) Fetch no more than 128 splits in parallel (CASSANDRA-6169)
 * stress: add username/password authentication support (CASSANDRA-6068)
 * Fix indexed queries with row cache enabled on parent table (CASSANDRA-5732)
 * Fix compaction race during columnfamily drop (CASSANDRA-5957)
 * Fix validation of empty column names for compact tables (CASSANDRA-6152)
 * Skip replaying mutations that pass CRC but fail to deserialize (CASSANDRA-6183)
 * Rework token replacement to use replace_address (CASSANDRA-5916)
 * Fix altering column types (CASSANDRA-6185)
 * cqlsh: fix CREATE/ALTER WITH completion (CASSANDRA-6196)
 * add windows bat files for shell commands (CASSANDRA-6145)
 * Fix potential stack overflow during range tombstones insertion (CASSANDRA-6181)
 * (Hadoop) Make LOCAL_ONE the default consistency level (CASSANDRA-6214)


2.0.1
 * Fix bug that could allow reading deleted data temporarily (CASSANDRA-6025)
 * Improve memory use defaults (CASSANDRA-6059)
 * Make ThriftServer more easlly extensible (CASSANDRA-6058)
 * Remove Hadoop dependency from ITransportFactory (CASSANDRA-6062)
 * add file_cache_size_in_mb setting (CASSANDRA-5661)
 * Improve error message when yaml contains invalid properties (CASSANDRA-5958)
 * Improve leveled compaction's ability to find non-overlapping L0 compactions
   to work on concurrently (CASSANDRA-5921)
 * Notify indexer of columns shadowed by range tombstones (CASSANDRA-5614)
 * Log Merkle tree stats (CASSANDRA-2698)
 * Switch from crc32 to adler32 for compressed sstable checksums (CASSANDRA-5862)
 * Improve offheap memcpy performance (CASSANDRA-5884)
 * Use a range aware scanner for cleanup (CASSANDRA-2524)
 * Cleanup doesn't need to inspect sstables that contain only local data
   (CASSANDRA-5722)
 * Add ability for CQL3 to list partition keys (CASSANDRA-4536)
 * Improve native protocol serialization (CASSANDRA-5664)
 * Upgrade Thrift to 0.9.1 (CASSANDRA-5923)
 * Require superuser status for adding triggers (CASSANDRA-5963)
 * Make standalone scrubber handle old and new style leveled manifest
   (CASSANDRA-6005)
 * Fix paxos bugs (CASSANDRA-6012, 6013, 6023)
 * Fix paged ranges with multiple replicas (CASSANDRA-6004)
 * Fix potential AssertionError during tracing (CASSANDRA-6041)
 * Fix NPE in sstablesplit (CASSANDRA-6027)
 * Migrate pre-2.0 key/value/column aliases to system.schema_columns
   (CASSANDRA-6009)
 * Paging filter empty rows too agressively (CASSANDRA-6040)
 * Support variadic parameters for IN clauses (CASSANDRA-4210)
 * cqlsh: return the result of CAS writes (CASSANDRA-5796)
 * Fix validation of IN clauses with 2ndary indexes (CASSANDRA-6050)
 * Support named bind variables in CQL (CASSANDRA-6033)
Merged from 1.2:
 * Allow cache-keys-to-save to be set at runtime (CASSANDRA-5980)
 * Avoid second-guessing out-of-space state (CASSANDRA-5605)
 * Tuning knobs for dealing with large blobs and many CFs (CASSANDRA-5982)
 * (Hadoop) Fix CQLRW for thrift tables (CASSANDRA-6002)
 * Fix possible divide-by-zero in HHOM (CASSANDRA-5990)
 * Allow local batchlog writes for CL.ANY (CASSANDRA-5967)
 * Upgrade metrics-core to version 2.2.0 (CASSANDRA-5947)
 * Fix CqlRecordWriter with composite keys (CASSANDRA-5949)
 * Add snitch, schema version, cluster, partitioner to JMX (CASSANDRA-5881)
 * Allow disabling SlabAllocator (CASSANDRA-5935)
 * Make user-defined compaction JMX blocking (CASSANDRA-4952)
 * Fix streaming does not transfer wrapped range (CASSANDRA-5948)
 * Fix loading index summary containing empty key (CASSANDRA-5965)
 * Correctly handle limits in CompositesSearcher (CASSANDRA-5975)
 * Pig: handle CQL collections (CASSANDRA-5867)
 * Pass the updated cf to the PRSI index() method (CASSANDRA-5999)
 * Allow empty CQL3 batches (as no-op) (CASSANDRA-5994)
 * Support null in CQL3 functions (CASSANDRA-5910)
 * Replace the deprecated MapMaker with CacheLoader (CASSANDRA-6007)
 * Add SSTableDeletingNotification to DataTracker (CASSANDRA-6010)
 * Fix snapshots in use get deleted during snapshot repair (CASSANDRA-6011)
 * Move hints and exception count to o.a.c.metrics (CASSANDRA-6017)
 * Fix memory leak in snapshot repair (CASSANDRA-6047)
 * Fix sstable2sjon for CQL3 tables (CASSANDRA-5852)


2.0.0
 * Fix thrift validation when inserting into CQL3 tables (CASSANDRA-5138)
 * Fix periodic memtable flushing behavior with clean memtables (CASSANDRA-5931)
 * Fix dateOf() function for pre-2.0 timestamp columns (CASSANDRA-5928)
 * Fix SSTable unintentionally loads BF when opened for batch (CASSANDRA-5938)
 * Add stream session progress to JMX (CASSANDRA-4757)
 * Fix NPE during CAS operation (CASSANDRA-5925)
Merged from 1.2:
 * Fix getBloomFilterDiskSpaceUsed for AlwaysPresentFilter (CASSANDRA-5900)
 * Don't announce schema version until we've loaded the changes locally
   (CASSANDRA-5904)
 * Fix to support off heap bloom filters size greater than 2 GB (CASSANDRA-5903)
 * Properly handle parsing huge map and set literals (CASSANDRA-5893)


2.0.0-rc2
 * enable vnodes by default (CASSANDRA-5869)
 * fix CAS contention timeout (CASSANDRA-5830)
 * fix HsHa to respect max frame size (CASSANDRA-4573)
 * Fix (some) 2i on composite components omissions (CASSANDRA-5851)
 * cqlsh: add DESCRIBE FULL SCHEMA variant (CASSANDRA-5880)
Merged from 1.2:
 * Correctly validate sparse composite cells in scrub (CASSANDRA-5855)
 * Add KeyCacheHitRate metric to CF metrics (CASSANDRA-5868)
 * cqlsh: add support for multiline comments (CASSANDRA-5798)
 * Handle CQL3 SELECT duplicate IN restrictions on clustering columns
   (CASSANDRA-5856)


2.0.0-rc1
 * improve DecimalSerializer performance (CASSANDRA-5837)
 * fix potential spurious wakeup in AsyncOneResponse (CASSANDRA-5690)
 * fix schema-related trigger issues (CASSANDRA-5774)
 * Better validation when accessing CQL3 table from thrift (CASSANDRA-5138)
 * Fix assertion error during repair (CASSANDRA-5801)
 * Fix range tombstone bug (CASSANDRA-5805)
 * DC-local CAS (CASSANDRA-5797)
 * Add a native_protocol_version column to the system.local table (CASSANRDA-5819)
 * Use index_interval from cassandra.yaml when upgraded (CASSANDRA-5822)
 * Fix buffer underflow on socket close (CASSANDRA-5792)
Merged from 1.2:
 * Fix reading DeletionTime from 1.1-format sstables (CASSANDRA-5814)
 * cqlsh: add collections support to COPY (CASSANDRA-5698)
 * retry important messages for any IOException (CASSANDRA-5804)
 * Allow empty IN relations in SELECT/UPDATE/DELETE statements (CASSANDRA-5626)
 * cqlsh: fix crashing on Windows due to libedit detection (CASSANDRA-5812)
 * fix bulk-loading compressed sstables (CASSANDRA-5820)
 * (Hadoop) fix quoting in CqlPagingRecordReader and CqlRecordWriter
   (CASSANDRA-5824)
 * update default LCS sstable size to 160MB (CASSANDRA-5727)
 * Allow compacting 2Is via nodetool (CASSANDRA-5670)
 * Hex-encode non-String keys in OPP (CASSANDRA-5793)
 * nodetool history logging (CASSANDRA-5823)
 * (Hadoop) fix support for Thrift tables in CqlPagingRecordReader
   (CASSANDRA-5752)
 * add "all time blocked" to StatusLogger output (CASSANDRA-5825)
 * Future-proof inter-major-version schema migrations (CASSANDRA-5845)
 * (Hadoop) add CqlPagingRecordReader support for ReversedType in Thrift table
   (CASSANDRA-5718)
 * Add -no-snapshot option to scrub (CASSANDRA-5891)
 * Fix to support off heap bloom filters size greater than 2 GB (CASSANDRA-5903)
 * Properly handle parsing huge map and set literals (CASSANDRA-5893)
 * Fix LCS L0 compaction may overlap in L1 (CASSANDRA-5907)
 * New sstablesplit tool to split large sstables offline (CASSANDRA-4766)
 * Fix potential deadlock in native protocol server (CASSANDRA-5926)
 * Disallow incompatible type change in CQL3 (CASSANDRA-5882)
Merged from 1.1:
 * Correctly validate sparse composite cells in scrub (CASSANDRA-5855)


2.0.0-beta2
 * Replace countPendingHints with Hints Created metric (CASSANDRA-5746)
 * Allow nodetool with no args, and with help to run without a server (CASSANDRA-5734)
 * Cleanup AbstractType/TypeSerializer classes (CASSANDRA-5744)
 * Remove unimplemented cli option schema-mwt (CASSANDRA-5754)
 * Support range tombstones in thrift (CASSANDRA-5435)
 * Normalize table-manipulating CQL3 statements' class names (CASSANDRA-5759)
 * cqlsh: add missing table options to DESCRIBE output (CASSANDRA-5749)
 * Fix assertion error during repair (CASSANDRA-5757)
 * Fix bulkloader (CASSANDRA-5542)
 * Add LZ4 compression to the native protocol (CASSANDRA-5765)
 * Fix bugs in the native protocol v2 (CASSANDRA-5770)
 * CAS on 'primary key only' table (CASSANDRA-5715)
 * Support streaming SSTables of old versions (CASSANDRA-5772)
 * Always respect protocol version in native protocol (CASSANDRA-5778)
 * Fix ConcurrentModificationException during streaming (CASSANDRA-5782)
 * Update deletion timestamp in Commit#updatesWithPaxosTime (CASSANDRA-5787)
 * Thrift cas() method crashes if input columns are not sorted (CASSANDRA-5786)
 * Order columns names correctly when querying for CAS (CASSANDRA-5788)
 * Fix streaming retry (CASSANDRA-5775)
Merged from 1.2:
 * if no seeds can be a reached a node won't start in a ring by itself (CASSANDRA-5768)
 * add cassandra.unsafesystem property (CASSANDRA-5704)
 * (Hadoop) quote identifiers in CqlPagingRecordReader (CASSANDRA-5763)
 * Add replace_node functionality for vnodes (CASSANDRA-5337)
 * Add timeout events to query traces (CASSANDRA-5520)
 * Fix serialization of the LEFT gossip value (CASSANDRA-5696)
 * Pig: support for cql3 tables (CASSANDRA-5234)
 * Fix skipping range tombstones with reverse queries (CASSANDRA-5712)
 * Expire entries out of ThriftSessionManager (CASSANDRA-5719)
 * Don't keep ancestor information in memory (CASSANDRA-5342)
 * Expose native protocol server status in nodetool info (CASSANDRA-5735)
 * Fix pathetic performance of range tombstones (CASSANDRA-5677)
 * Fix querying with an empty (impossible) range (CASSANDRA-5573)
 * cqlsh: handle CUSTOM 2i in DESCRIBE output (CASSANDRA-5760)
 * Fix minor bug in Range.intersects(Bound) (CASSANDRA-5771)
 * cqlsh: handle disabled compression in DESCRIBE output (CASSANDRA-5766)
 * Ensure all UP events are notified on the native protocol (CASSANDRA-5769)
 * Fix formatting of sstable2json with multiple -k arguments (CASSANDRA-5781)
 * Don't rely on row marker for queries in general to hide lost markers
   after TTL expires (CASSANDRA-5762)
 * Sort nodetool help output (CASSANDRA-5776)
 * Fix column expiring during 2 phases compaction (CASSANDRA-5799)
 * now() is being rejected in INSERTs when inside collections (CASSANDRA-5795)


2.0.0-beta1
 * Add support for indexing clustered columns (CASSANDRA-5125)
 * Removed on-heap row cache (CASSANDRA-5348)
 * use nanotime consistently for node-local timeouts (CASSANDRA-5581)
 * Avoid unnecessary second pass on name-based queries (CASSANDRA-5577)
 * Experimental triggers (CASSANDRA-1311)
 * JEMalloc support for off-heap allocation (CASSANDRA-3997)
 * Single-pass compaction (CASSANDRA-4180)
 * Removed token range bisection (CASSANDRA-5518)
 * Removed compatibility with pre-1.2.5 sstables and network messages
   (CASSANDRA-5511)
 * removed PBSPredictor (CASSANDRA-5455)
 * CAS support (CASSANDRA-5062, 5441, 5442, 5443, 5619, 5667)
 * Leveled compaction performs size-tiered compactions in L0
   (CASSANDRA-5371, 5439)
 * Add yaml network topology snitch for mixed ec2/other envs (CASSANDRA-5339)
 * Log when a node is down longer than the hint window (CASSANDRA-4554)
 * Optimize tombstone creation for ExpiringColumns (CASSANDRA-4917)
 * Improve LeveledScanner work estimation (CASSANDRA-5250, 5407)
 * Replace compaction lock with runWithCompactionsDisabled (CASSANDRA-3430)
 * Change Message IDs to ints (CASSANDRA-5307)
 * Move sstable level information into the Stats component, removing the
   need for a separate Manifest file (CASSANDRA-4872)
 * avoid serializing to byte[] on commitlog append (CASSANDRA-5199)
 * make index_interval configurable per columnfamily (CASSANDRA-3961, CASSANDRA-5650)
 * add default_time_to_live (CASSANDRA-3974)
 * add memtable_flush_period_in_ms (CASSANDRA-4237)
 * replace supercolumns internally by composites (CASSANDRA-3237, 5123)
 * upgrade thrift to 0.9.0 (CASSANDRA-3719)
 * drop unnecessary keyspace parameter from user-defined compaction API
   (CASSANDRA-5139)
 * more robust solution to incomplete compactions + counters (CASSANDRA-5151)
 * Change order of directory searching for c*.in.sh (CASSANDRA-3983)
 * Add tool to reset SSTable compaction level for LCS (CASSANDRA-5271)
 * Allow custom configuration loader (CASSANDRA-5045)
 * Remove memory emergency pressure valve logic (CASSANDRA-3534)
 * Reduce request latency with eager retry (CASSANDRA-4705)
 * cqlsh: Remove ASSUME command (CASSANDRA-5331)
 * Rebuild BF when loading sstables if bloom_filter_fp_chance
   has changed since compaction (CASSANDRA-5015)
 * remove row-level bloom filters (CASSANDRA-4885)
 * Change Kernel Page Cache skipping into row preheating (disabled by default)
   (CASSANDRA-4937)
 * Improve repair by deciding on a gcBefore before sending
   out TreeRequests (CASSANDRA-4932)
 * Add an official way to disable compactions (CASSANDRA-5074)
 * Reenable ALTER TABLE DROP with new semantics (CASSANDRA-3919)
 * Add binary protocol versioning (CASSANDRA-5436)
 * Swap THshaServer for TThreadedSelectorServer (CASSANDRA-5530)
 * Add alias support to SELECT statement (CASSANDRA-5075)
 * Don't create empty RowMutations in CommitLogReplayer (CASSANDRA-5541)
 * Use range tombstones when dropping cfs/columns from schema (CASSANDRA-5579)
 * cqlsh: drop CQL2/CQL3-beta support (CASSANDRA-5585)
 * Track max/min column names in sstables to be able to optimize slice
   queries (CASSANDRA-5514, CASSANDRA-5595, CASSANDRA-5600)
 * Binary protocol: allow batching already prepared statements (CASSANDRA-4693)
 * Allow preparing timestamp, ttl and limit in CQL3 queries (CASSANDRA-4450)
 * Support native link w/o JNA in Java7 (CASSANDRA-3734)
 * Use SASL authentication in binary protocol v2 (CASSANDRA-5545)
 * Replace Thrift HsHa with LMAX Disruptor based implementation (CASSANDRA-5582)
 * cqlsh: Add row count to SELECT output (CASSANDRA-5636)
 * Include a timestamp with all read commands to determine column expiration
   (CASSANDRA-5149)
 * Streaming 2.0 (CASSANDRA-5286, 5699)
 * Conditional create/drop ks/table/index statements in CQL3 (CASSANDRA-2737)
 * more pre-table creation property validation (CASSANDRA-5693)
 * Redesign repair messages (CASSANDRA-5426)
 * Fix ALTER RENAME post-5125 (CASSANDRA-5702)
 * Disallow renaming a 2ndary indexed column (CASSANDRA-5705)
 * Rename Table to Keyspace (CASSANDRA-5613)
 * Ensure changing column_index_size_in_kb on different nodes don't corrupt the
   sstable (CASSANDRA-5454)
 * Move resultset type information into prepare, not execute (CASSANDRA-5649)
 * Auto paging in binary protocol (CASSANDRA-4415, 5714)
 * Don't tie client side use of AbstractType to JDBC (CASSANDRA-4495)
 * Adds new TimestampType to replace DateType (CASSANDRA-5723, CASSANDRA-5729)
Merged from 1.2:
 * make starting native protocol server idempotent (CASSANDRA-5728)
 * Fix loading key cache when a saved entry is no longer valid (CASSANDRA-5706)
 * Fix serialization of the LEFT gossip value (CASSANDRA-5696)
 * cqlsh: Don't show 'null' in place of empty values (CASSANDRA-5675)
 * Race condition in detecting version on a mixed 1.1/1.2 cluster
   (CASSANDRA-5692)
 * Fix skipping range tombstones with reverse queries (CASSANDRA-5712)
 * Expire entries out of ThriftSessionManager (CASSANRDA-5719)
 * Don't keep ancestor information in memory (CASSANDRA-5342)
 * cqlsh: fix handling of semicolons inside BATCH queries (CASSANDRA-5697)


1.2.6
 * Fix tracing when operation completes before all responses arrive
   (CASSANDRA-5668)
 * Fix cross-DC mutation forwarding (CASSANDRA-5632)
 * Reduce SSTableLoader memory usage (CASSANDRA-5555)
 * Scale hinted_handoff_throttle_in_kb to cluster size (CASSANDRA-5272)
 * (Hadoop) Add CQL3 input/output formats (CASSANDRA-4421, 5622)
 * (Hadoop) Fix InputKeyRange in CFIF (CASSANDRA-5536)
 * Fix dealing with ridiculously large max sstable sizes in LCS (CASSANDRA-5589)
 * Ignore pre-truncate hints (CASSANDRA-4655)
 * Move System.exit on OOM into a separate thread (CASSANDRA-5273)
 * Write row markers when serializing schema (CASSANDRA-5572)
 * Check only SSTables for the requested range when streaming (CASSANDRA-5569)
 * Improve batchlog replay behavior and hint ttl handling (CASSANDRA-5314)
 * Exclude localTimestamp from validation for tombstones (CASSANDRA-5398)
 * cqlsh: add custom prompt support (CASSANDRA-5539)
 * Reuse prepared statements in hot auth queries (CASSANDRA-5594)
 * cqlsh: add vertical output option (see EXPAND) (CASSANDRA-5597)
 * Add a rate limit option to stress (CASSANDRA-5004)
 * have BulkLoader ignore snapshots directories (CASSANDRA-5587)
 * fix SnitchProperties logging context (CASSANDRA-5602)
 * Expose whether jna is enabled and memory is locked via JMX (CASSANDRA-5508)
 * cqlsh: fix COPY FROM with ReversedType (CASSANDRA-5610)
 * Allow creating CUSTOM indexes on collections (CASSANDRA-5615)
 * Evaluate now() function at execution time (CASSANDRA-5616)
 * Expose detailed read repair metrics (CASSANDRA-5618)
 * Correct blob literal + ReversedType parsing (CASSANDRA-5629)
 * Allow GPFS to prefer the internal IP like EC2MRS (CASSANDRA-5630)
 * fix help text for -tspw cassandra-cli (CASSANDRA-5643)
 * don't throw away initial causes exceptions for internode encryption issues
   (CASSANDRA-5644)
 * Fix message spelling errors for cql select statements (CASSANDRA-5647)
 * Suppress custom exceptions thru jmx (CASSANDRA-5652)
 * Update CREATE CUSTOM INDEX syntax (CASSANDRA-5639)
 * Fix PermissionDetails.equals() method (CASSANDRA-5655)
 * Never allow partition key ranges in CQL3 without token() (CASSANDRA-5666)
 * Gossiper incorrectly drops AppState for an upgrading node (CASSANDRA-5660)
 * Connection thrashing during multi-region ec2 during upgrade, due to
   messaging version (CASSANDRA-5669)
 * Avoid over reconnecting in EC2MRS (CASSANDRA-5678)
 * Fix ReadResponseSerializer.serializedSize() for digest reads (CASSANDRA-5476)
 * allow sstable2json on 2i CFs (CASSANDRA-5694)
Merged from 1.1:
 * Remove buggy thrift max message length option (CASSANDRA-5529)
 * Fix NPE in Pig's widerow mode (CASSANDRA-5488)
 * Add split size parameter to Pig and disable split combination (CASSANDRA-5544)


1.2.5
 * make BytesToken.toString only return hex bytes (CASSANDRA-5566)
 * Ensure that submitBackground enqueues at least one task (CASSANDRA-5554)
 * fix 2i updates with identical values and timestamps (CASSANDRA-5540)
 * fix compaction throttling bursty-ness (CASSANDRA-4316)
 * reduce memory consumption of IndexSummary (CASSANDRA-5506)
 * remove per-row column name bloom filters (CASSANDRA-5492)
 * Include fatal errors in trace events (CASSANDRA-5447)
 * Ensure that PerRowSecondaryIndex is notified of row-level deletes
   (CASSANDRA-5445)
 * Allow empty blob literals in CQL3 (CASSANDRA-5452)
 * Fix streaming RangeTombstones at column index boundary (CASSANDRA-5418)
 * Fix preparing statements when current keyspace is not set (CASSANDRA-5468)
 * Fix SemanticVersion.isSupportedBy minor/patch handling (CASSANDRA-5496)
 * Don't provide oldCfId for post-1.1 system cfs (CASSANDRA-5490)
 * Fix primary range ignores replication strategy (CASSANDRA-5424)
 * Fix shutdown of binary protocol server (CASSANDRA-5507)
 * Fix repair -snapshot not working (CASSANDRA-5512)
 * Set isRunning flag later in binary protocol server (CASSANDRA-5467)
 * Fix use of CQL3 functions with descending clustering order (CASSANDRA-5472)
 * Disallow renaming columns one at a time for thrift table in CQL3
   (CASSANDRA-5531)
 * cqlsh: add CLUSTERING ORDER BY support to DESCRIBE (CASSANDRA-5528)
 * Add custom secondary index support to CQL3 (CASSANDRA-5484)
 * Fix repair hanging silently on unexpected error (CASSANDRA-5229)
 * Fix Ec2Snitch regression introduced by CASSANDRA-5171 (CASSANDRA-5432)
 * Add nodetool enablebackup/disablebackup (CASSANDRA-5556)
 * cqlsh: fix DESCRIBE after case insensitive USE (CASSANDRA-5567)
Merged from 1.1
 * Add retry mechanism to OTC for non-droppable_verbs (CASSANDRA-5393)
 * Use allocator information to improve memtable memory usage estimate
   (CASSANDRA-5497)
 * Fix trying to load deleted row into row cache on startup (CASSANDRA-4463)
 * fsync leveled manifest to avoid corruption (CASSANDRA-5535)
 * Fix Bound intersection computation (CASSANDRA-5551)
 * sstablescrub now respects max memory size in cassandra.in.sh (CASSANDRA-5562)


1.2.4
 * Ensure that PerRowSecondaryIndex updates see the most recent values
   (CASSANDRA-5397)
 * avoid duplicate index entries ind PrecompactedRow and
   ParallelCompactionIterable (CASSANDRA-5395)
 * remove the index entry on oldColumn when new column is a tombstone
   (CASSANDRA-5395)
 * Change default stream throughput from 400 to 200 mbps (CASSANDRA-5036)
 * Gossiper logs DOWN for symmetry with UP (CASSANDRA-5187)
 * Fix mixing prepared statements between keyspaces (CASSANDRA-5352)
 * Fix consistency level during bootstrap - strike 3 (CASSANDRA-5354)
 * Fix transposed arguments in AlreadyExistsException (CASSANDRA-5362)
 * Improve asynchronous hint delivery (CASSANDRA-5179)
 * Fix Guava dependency version (12.0 -> 13.0.1) for Maven (CASSANDRA-5364)
 * Validate that provided CQL3 collection value are < 64K (CASSANDRA-5355)
 * Make upgradeSSTable skip current version sstables by default (CASSANDRA-5366)
 * Optimize min/max timestamp collection (CASSANDRA-5373)
 * Invalid streamId in cql binary protocol when using invalid CL
   (CASSANDRA-5164)
 * Fix validation for IN where clauses with collections (CASSANDRA-5376)
 * Copy resultSet on count query to avoid ConcurrentModificationException
   (CASSANDRA-5382)
 * Correctly typecheck in CQL3 even with ReversedType (CASSANDRA-5386)
 * Fix streaming compressed files when using encryption (CASSANDRA-5391)
 * cassandra-all 1.2.0 pom missing netty dependency (CASSANDRA-5392)
 * Fix writetime/ttl functions on null values (CASSANDRA-5341)
 * Fix NPE during cql3 select with token() (CASSANDRA-5404)
 * IndexHelper.skipBloomFilters won't skip non-SHA filters (CASSANDRA-5385)
 * cqlsh: Print maps ordered by key, sort sets (CASSANDRA-5413)
 * Add null syntax support in CQL3 for inserts (CASSANDRA-3783)
 * Allow unauthenticated set_keyspace() calls (CASSANDRA-5423)
 * Fix potential incremental backups race (CASSANDRA-5410)
 * Fix prepared BATCH statements with batch-level timestamps (CASSANDRA-5415)
 * Allow overriding superuser setup delay (CASSANDRA-5430)
 * cassandra-shuffle with JMX usernames and passwords (CASSANDRA-5431)
Merged from 1.1:
 * cli: Quote ks and cf names in schema output when needed (CASSANDRA-5052)
 * Fix bad default for min/max timestamp in SSTableMetadata (CASSANDRA-5372)
 * Fix cf name extraction from manifest in Directories.migrateFile()
   (CASSANDRA-5242)
 * Support pluggable internode authentication (CASSANDRA-5401)


1.2.3
 * add check for sstable overlap within a level on startup (CASSANDRA-5327)
 * replace ipv6 colons in jmx object names (CASSANDRA-5298, 5328)
 * Avoid allocating SSTableBoundedScanner during repair when the range does
   not intersect the sstable (CASSANDRA-5249)
 * Don't lowercase property map keys (this breaks NTS) (CASSANDRA-5292)
 * Fix composite comparator with super columns (CASSANDRA-5287)
 * Fix insufficient validation of UPDATE queries against counter cfs
   (CASSANDRA-5300)
 * Fix PropertyFileSnitch default DC/Rack behavior (CASSANDRA-5285)
 * Handle null values when executing prepared statement (CASSANDRA-5081)
 * Add netty to pom dependencies (CASSANDRA-5181)
 * Include type arguments in Thrift CQLPreparedResult (CASSANDRA-5311)
 * Fix compaction not removing columns when bf_fp_ratio is 1 (CASSANDRA-5182)
 * cli: Warn about missing CQL3 tables in schema descriptions (CASSANDRA-5309)
 * Re-enable unknown option in replication/compaction strategies option for
   backward compatibility (CASSANDRA-4795)
 * Add binary protocol support to stress (CASSANDRA-4993)
 * cqlsh: Fix COPY FROM value quoting and null handling (CASSANDRA-5305)
 * Fix repair -pr for vnodes (CASSANDRA-5329)
 * Relax CL for auth queries for non-default users (CASSANDRA-5310)
 * Fix AssertionError during repair (CASSANDRA-5245)
 * Don't announce migrations to pre-1.2 nodes (CASSANDRA-5334)
Merged from 1.1:
 * Update offline scrub for 1.0 -> 1.1 directory structure (CASSANDRA-5195)
 * add tmp flag to Descriptor hashcode (CASSANDRA-4021)
 * fix logging of "Found table data in data directories" when only system tables
   are present (CASSANDRA-5289)
 * cli: Add JMX authentication support (CASSANDRA-5080)
 * nodetool: ability to repair specific range (CASSANDRA-5280)
 * Fix possible assertion triggered in SliceFromReadCommand (CASSANDRA-5284)
 * cqlsh: Add inet type support on Windows (ipv4-only) (CASSANDRA-4801)
 * Fix race when initializing ColumnFamilyStore (CASSANDRA-5350)
 * Add UseTLAB JVM flag (CASSANDRA-5361)


1.2.2
 * fix potential for multiple concurrent compactions of the same sstables
   (CASSANDRA-5256)
 * avoid no-op caching of byte[] on commitlog append (CASSANDRA-5199)
 * fix symlinks under data dir not working (CASSANDRA-5185)
 * fix bug in compact storage metadata handling (CASSANDRA-5189)
 * Validate login for USE queries (CASSANDRA-5207)
 * cli: remove default username and password (CASSANDRA-5208)
 * configure populate_io_cache_on_flush per-CF (CASSANDRA-4694)
 * allow configuration of internode socket buffer (CASSANDRA-3378)
 * Make sstable directory picking blacklist-aware again (CASSANDRA-5193)
 * Correctly expire gossip states for edge cases (CASSANDRA-5216)
 * Improve handling of directory creation failures (CASSANDRA-5196)
 * Expose secondary indicies to the rest of nodetool (CASSANDRA-4464)
 * Binary protocol: avoid sending notification for 0.0.0.0 (CASSANDRA-5227)
 * add UseCondCardMark XX jvm settings on jdk 1.7 (CASSANDRA-4366)
 * CQL3 refactor to allow conversion function (CASSANDRA-5226)
 * Fix drop of sstables in some circumstance (CASSANDRA-5232)
 * Implement caching of authorization results (CASSANDRA-4295)
 * Add support for LZ4 compression (CASSANDRA-5038)
 * Fix missing columns in wide rows queries (CASSANDRA-5225)
 * Simplify auth setup and make system_auth ks alterable (CASSANDRA-5112)
 * Stop compactions from hanging during bootstrap (CASSANDRA-5244)
 * fix compressed streaming sending extra chunk (CASSANDRA-5105)
 * Add CQL3-based implementations of IAuthenticator and IAuthorizer
   (CASSANDRA-4898)
 * Fix timestamp-based tomstone removal logic (CASSANDRA-5248)
 * cli: Add JMX authentication support (CASSANDRA-5080)
 * Fix forceFlush behavior (CASSANDRA-5241)
 * cqlsh: Add username autocompletion (CASSANDRA-5231)
 * Fix CQL3 composite partition key error (CASSANDRA-5240)
 * Allow IN clause on last clustering key (CASSANDRA-5230)
Merged from 1.1:
 * fix start key/end token validation for wide row iteration (CASSANDRA-5168)
 * add ConfigHelper support for Thrift frame and max message sizes (CASSANDRA-5188)
 * fix nodetool repair not fail on node down (CASSANDRA-5203)
 * always collect tombstone hints (CASSANDRA-5068)
 * Fix error when sourcing file in cqlsh (CASSANDRA-5235)


1.2.1
 * stream undelivered hints on decommission (CASSANDRA-5128)
 * GossipingPropertyFileSnitch loads saved dc/rack info if needed (CASSANDRA-5133)
 * drain should flush system CFs too (CASSANDRA-4446)
 * add inter_dc_tcp_nodelay setting (CASSANDRA-5148)
 * re-allow wrapping ranges for start_token/end_token range pairitspwng (CASSANDRA-5106)
 * fix validation compaction of empty rows (CASSANDRA-5136)
 * nodetool methods to enable/disable hint storage/delivery (CASSANDRA-4750)
 * disallow bloom filter false positive chance of 0 (CASSANDRA-5013)
 * add threadpool size adjustment methods to JMXEnabledThreadPoolExecutor and
   CompactionManagerMBean (CASSANDRA-5044)
 * fix hinting for dropped local writes (CASSANDRA-4753)
 * off-heap cache doesn't need mutable column container (CASSANDRA-5057)
 * apply disk_failure_policy to bad disks on initial directory creation
   (CASSANDRA-4847)
 * Optimize name-based queries to use ArrayBackedSortedColumns (CASSANDRA-5043)
 * Fall back to old manifest if most recent is unparseable (CASSANDRA-5041)
 * pool [Compressed]RandomAccessReader objects on the partitioned read path
   (CASSANDRA-4942)
 * Add debug logging to list filenames processed by Directories.migrateFile
   method (CASSANDRA-4939)
 * Expose black-listed directories via JMX (CASSANDRA-4848)
 * Log compaction merge counts (CASSANDRA-4894)
 * Minimize byte array allocation by AbstractData{Input,Output} (CASSANDRA-5090)
 * Add SSL support for the binary protocol (CASSANDRA-5031)
 * Allow non-schema system ks modification for shuffle to work (CASSANDRA-5097)
 * cqlsh: Add default limit to SELECT statements (CASSANDRA-4972)
 * cqlsh: fix DESCRIBE for 1.1 cfs in CQL3 (CASSANDRA-5101)
 * Correctly gossip with nodes >= 1.1.7 (CASSANDRA-5102)
 * Ensure CL guarantees on digest mismatch (CASSANDRA-5113)
 * Validate correctly selects on composite partition key (CASSANDRA-5122)
 * Fix exception when adding collection (CASSANDRA-5117)
 * Handle states for non-vnode clusters correctly (CASSANDRA-5127)
 * Refuse unrecognized replication and compaction strategy options (CASSANDRA-4795)
 * Pick the correct value validator in sstable2json for cql3 tables (CASSANDRA-5134)
 * Validate login for describe_keyspace, describe_keyspaces and set_keyspace
   (CASSANDRA-5144)
 * Fix inserting empty maps (CASSANDRA-5141)
 * Don't remove tokens from System table for node we know (CASSANDRA-5121)
 * fix streaming progress report for compresed files (CASSANDRA-5130)
 * Coverage analysis for low-CL queries (CASSANDRA-4858)
 * Stop interpreting dates as valid timeUUID value (CASSANDRA-4936)
 * Adds E notation for floating point numbers (CASSANDRA-4927)
 * Detect (and warn) unintentional use of the cql2 thrift methods when cql3 was
   intended (CASSANDRA-5172)
 * cli: Quote ks and cf names in schema output when needed (CASSANDRA-5052)
 * Fix cf name extraction from manifest in Directories.migrateFile() (CASSANDRA-5242)
 * Replace mistaken usage of commons-logging with slf4j (CASSANDRA-5464)
 * Ensure Jackson dependency matches lib (CASSANDRA-5126)
 * Expose droppable tombstone ratio stats over JMX (CASSANDRA-5159)
Merged from 1.1:
 * Simplify CompressedRandomAccessReader to work around JDK FD bug (CASSANDRA-5088)
 * Improve handling a changing target throttle rate mid-compaction (CASSANDRA-5087)
 * Pig: correctly decode row keys in widerow mode (CASSANDRA-5098)
 * nodetool repair command now prints progress (CASSANDRA-4767)
 * fix user defined compaction to run against 1.1 data directory (CASSANDRA-5118)
 * Fix CQL3 BATCH authorization caching (CASSANDRA-5145)
 * fix get_count returns incorrect value with TTL (CASSANDRA-5099)
 * better handling for mid-compaction failure (CASSANDRA-5137)
 * convert default marshallers list to map for better readability (CASSANDRA-5109)
 * fix ConcurrentModificationException in getBootstrapSource (CASSANDRA-5170)
 * fix sstable maxtimestamp for row deletes and pre-1.1.1 sstables (CASSANDRA-5153)
 * Fix thread growth on node removal (CASSANDRA-5175)
 * Make Ec2Region's datacenter name configurable (CASSANDRA-5155)


1.2.0
 * Disallow counters in collections (CASSANDRA-5082)
 * cqlsh: add unit tests (CASSANDRA-3920)
 * fix default bloom_filter_fp_chance for LeveledCompactionStrategy (CASSANDRA-5093)
Merged from 1.1:
 * add validation for get_range_slices with start_key and end_token (CASSANDRA-5089)


1.2.0-rc2
 * fix nodetool ownership display with vnodes (CASSANDRA-5065)
 * cqlsh: add DESCRIBE KEYSPACES command (CASSANDRA-5060)
 * Fix potential infinite loop when reloading CFS (CASSANDRA-5064)
 * Fix SimpleAuthorizer example (CASSANDRA-5072)
 * cqlsh: force CL.ONE for tracing and system.schema* queries (CASSANDRA-5070)
 * Includes cassandra-shuffle in the debian package (CASSANDRA-5058)
Merged from 1.1:
 * fix multithreaded compaction deadlock (CASSANDRA-4492)
 * fix temporarily missing schema after upgrade from pre-1.1.5 (CASSANDRA-5061)
 * Fix ALTER TABLE overriding compression options with defaults
   (CASSANDRA-4996, 5066)
 * fix specifying and altering crc_check_chance (CASSANDRA-5053)
 * fix Murmur3Partitioner ownership% calculation (CASSANDRA-5076)
 * Don't expire columns sooner than they should in 2ndary indexes (CASSANDRA-5079)


1.2-rc1
 * rename rpc_timeout settings to request_timeout (CASSANDRA-5027)
 * add BF with 0.1 FP to LCS by default (CASSANDRA-5029)
 * Fix preparing insert queries (CASSANDRA-5016)
 * Fix preparing queries with counter increment (CASSANDRA-5022)
 * Fix preparing updates with collections (CASSANDRA-5017)
 * Don't generate UUID based on other node address (CASSANDRA-5002)
 * Fix message when trying to alter a clustering key type (CASSANDRA-5012)
 * Update IAuthenticator to match the new IAuthorizer (CASSANDRA-5003)
 * Fix inserting only a key in CQL3 (CASSANDRA-5040)
 * Fix CQL3 token() function when used with strings (CASSANDRA-5050)
Merged from 1.1:
 * reduce log spam from invalid counter shards (CASSANDRA-5026)
 * Improve schema propagation performance (CASSANDRA-5025)
 * Fix for IndexHelper.IndexFor throws OOB Exception (CASSANDRA-5030)
 * cqlsh: make it possible to describe thrift CFs (CASSANDRA-4827)
 * cqlsh: fix timestamp formatting on some platforms (CASSANDRA-5046)


1.2-beta3
 * make consistency level configurable in cqlsh (CASSANDRA-4829)
 * fix cqlsh rendering of blob fields (CASSANDRA-4970)
 * fix cqlsh DESCRIBE command (CASSANDRA-4913)
 * save truncation position in system table (CASSANDRA-4906)
 * Move CompressionMetadata off-heap (CASSANDRA-4937)
 * allow CLI to GET cql3 columnfamily data (CASSANDRA-4924)
 * Fix rare race condition in getExpireTimeForEndpoint (CASSANDRA-4402)
 * acquire references to overlapping sstables during compaction so bloom filter
   doesn't get free'd prematurely (CASSANDRA-4934)
 * Don't share slice query filter in CQL3 SelectStatement (CASSANDRA-4928)
 * Separate tracing from Log4J (CASSANDRA-4861)
 * Exclude gcable tombstones from merkle-tree computation (CASSANDRA-4905)
 * Better printing of AbstractBounds for tracing (CASSANDRA-4931)
 * Optimize mostRecentTombstone check in CC.collectAllData (CASSANDRA-4883)
 * Change stream session ID to UUID to avoid collision from same node (CASSANDRA-4813)
 * Use Stats.db when bulk loading if present (CASSANDRA-4957)
 * Skip repair on system_trace and keyspaces with RF=1 (CASSANDRA-4956)
 * (cql3) Remove arbitrary SELECT limit (CASSANDRA-4918)
 * Correctly handle prepared operation on collections (CASSANDRA-4945)
 * Fix CQL3 LIMIT (CASSANDRA-4877)
 * Fix Stress for CQL3 (CASSANDRA-4979)
 * Remove cassandra specific exceptions from JMX interface (CASSANDRA-4893)
 * (CQL3) Force using ALLOW FILTERING on potentially inefficient queries (CASSANDRA-4915)
 * (cql3) Fix adding column when the table has collections (CASSANDRA-4982)
 * (cql3) Fix allowing collections with compact storage (CASSANDRA-4990)
 * (cql3) Refuse ttl/writetime function on collections (CASSANDRA-4992)
 * Replace IAuthority with new IAuthorizer (CASSANDRA-4874)
 * clqsh: fix KEY pseudocolumn escaping when describing Thrift tables
   in CQL3 mode (CASSANDRA-4955)
 * add basic authentication support for Pig CassandraStorage (CASSANDRA-3042)
 * fix CQL2 ALTER TABLE compaction_strategy_class altering (CASSANDRA-4965)
Merged from 1.1:
 * Fall back to old describe_splits if d_s_ex is not available (CASSANDRA-4803)
 * Improve error reporting when streaming ranges fail (CASSANDRA-5009)
 * Fix cqlsh timestamp formatting of timezone info (CASSANDRA-4746)
 * Fix assertion failure with leveled compaction (CASSANDRA-4799)
 * Check for null end_token in get_range_slice (CASSANDRA-4804)
 * Remove all remnants of removed nodes (CASSANDRA-4840)
 * Add aut-reloading of the log4j file in debian package (CASSANDRA-4855)
 * Fix estimated row cache entry size (CASSANDRA-4860)
 * reset getRangeSlice filter after finishing a row for get_paged_slice
   (CASSANDRA-4919)
 * expunge row cache post-truncate (CASSANDRA-4940)
 * Allow static CF definition with compact storage (CASSANDRA-4910)
 * Fix endless loop/compaction of schema_* CFs due to broken timestamps (CASSANDRA-4880)
 * Fix 'wrong class type' assertion in CounterColumn (CASSANDRA-4976)


1.2-beta2
 * fp rate of 1.0 disables BF entirely; LCS defaults to 1.0 (CASSANDRA-4876)
 * off-heap bloom filters for row keys (CASSANDRA_4865)
 * add extension point for sstable components (CASSANDRA-4049)
 * improve tracing output (CASSANDRA-4852, 4862)
 * make TRACE verb droppable (CASSANDRA-4672)
 * fix BulkLoader recognition of CQL3 columnfamilies (CASSANDRA-4755)
 * Sort commitlog segments for replay by id instead of mtime (CASSANDRA-4793)
 * Make hint delivery asynchronous (CASSANDRA-4761)
 * Pluggable Thrift transport factories for CLI and cqlsh (CASSANDRA-4609, 4610)
 * cassandra-cli: allow Double value type to be inserted to a column (CASSANDRA-4661)
 * Add ability to use custom TServerFactory implementations (CASSANDRA-4608)
 * optimize batchlog flushing to skip successful batches (CASSANDRA-4667)
 * include metadata for system keyspace itself in schema tables (CASSANDRA-4416)
 * add check to PropertyFileSnitch to verify presence of location for
   local node (CASSANDRA-4728)
 * add PBSPredictor consistency modeler (CASSANDRA-4261)
 * remove vestiges of Thrift unframed mode (CASSANDRA-4729)
 * optimize single-row PK lookups (CASSANDRA-4710)
 * adjust blockFor calculation to account for pending ranges due to node
   movement (CASSANDRA-833)
 * Change CQL version to 3.0.0 and stop accepting 3.0.0-beta1 (CASSANDRA-4649)
 * (CQL3) Make prepared statement global instead of per connection
   (CASSANDRA-4449)
 * Fix scrubbing of CQL3 created tables (CASSANDRA-4685)
 * (CQL3) Fix validation when using counter and regular columns in the same
   table (CASSANDRA-4706)
 * Fix bug starting Cassandra with simple authentication (CASSANDRA-4648)
 * Add support for batchlog in CQL3 (CASSANDRA-4545, 4738)
 * Add support for multiple column family outputs in CFOF (CASSANDRA-4208)
 * Support repairing only the local DC nodes (CASSANDRA-4747)
 * Use rpc_address for binary protocol and change default port (CASSANDRA-4751)
 * Fix use of collections in prepared statements (CASSANDRA-4739)
 * Store more information into peers table (CASSANDRA-4351, 4814)
 * Configurable bucket size for size tiered compaction (CASSANDRA-4704)
 * Run leveled compaction in parallel (CASSANDRA-4310)
 * Fix potential NPE during CFS reload (CASSANDRA-4786)
 * Composite indexes may miss results (CASSANDRA-4796)
 * Move consistency level to the protocol level (CASSANDRA-4734, 4824)
 * Fix Subcolumn slice ends not respected (CASSANDRA-4826)
 * Fix Assertion error in cql3 select (CASSANDRA-4783)
 * Fix list prepend logic (CQL3) (CASSANDRA-4835)
 * Add booleans as literals in CQL3 (CASSANDRA-4776)
 * Allow renaming PK columns in CQL3 (CASSANDRA-4822)
 * Fix binary protocol NEW_NODE event (CASSANDRA-4679)
 * Fix potential infinite loop in tombstone compaction (CASSANDRA-4781)
 * Remove system tables accounting from schema (CASSANDRA-4850)
 * (cql3) Force provided columns in clustering key order in
   'CLUSTERING ORDER BY' (CASSANDRA-4881)
 * Fix composite index bug (CASSANDRA-4884)
 * Fix short read protection for CQL3 (CASSANDRA-4882)
 * Add tracing support to the binary protocol (CASSANDRA-4699)
 * (cql3) Don't allow prepared marker inside collections (CASSANDRA-4890)
 * Re-allow order by on non-selected columns (CASSANDRA-4645)
 * Bug when composite index is created in a table having collections (CASSANDRA-4909)
 * log index scan subject in CompositesSearcher (CASSANDRA-4904)
Merged from 1.1:
 * add get[Row|Key]CacheEntries to CacheServiceMBean (CASSANDRA-4859)
 * fix get_paged_slice to wrap to next row correctly (CASSANDRA-4816)
 * fix indexing empty column values (CASSANDRA-4832)
 * allow JdbcDate to compose null Date objects (CASSANDRA-4830)
 * fix possible stackoverflow when compacting 1000s of sstables
   (CASSANDRA-4765)
 * fix wrong leveled compaction progress calculation (CASSANDRA-4807)
 * add a close() method to CRAR to prevent leaking file descriptors (CASSANDRA-4820)
 * fix potential infinite loop in get_count (CASSANDRA-4833)
 * fix compositeType.{get/from}String methods (CASSANDRA-4842)
 * (CQL) fix CREATE COLUMNFAMILY permissions check (CASSANDRA-4864)
 * Fix DynamicCompositeType same type comparison (CASSANDRA-4711)
 * Fix duplicate SSTable reference when stream session failed (CASSANDRA-3306)
 * Allow static CF definition with compact storage (CASSANDRA-4910)
 * Fix endless loop/compaction of schema_* CFs due to broken timestamps (CASSANDRA-4880)
 * Fix 'wrong class type' assertion in CounterColumn (CASSANDRA-4976)


1.2-beta1
 * add atomic_batch_mutate (CASSANDRA-4542, -4635)
 * increase default max_hint_window_in_ms to 3h (CASSANDRA-4632)
 * include message initiation time to replicas so they can more
   accurately drop timed-out requests (CASSANDRA-2858)
 * fix clientutil.jar dependencies (CASSANDRA-4566)
 * optimize WriteResponse (CASSANDRA-4548)
 * new metrics (CASSANDRA-4009)
 * redesign KEYS indexes to avoid read-before-write (CASSANDRA-2897)
 * debug tracing (CASSANDRA-1123)
 * parallelize row cache loading (CASSANDRA-4282)
 * Make compaction, flush JBOD-aware (CASSANDRA-4292)
 * run local range scans on the read stage (CASSANDRA-3687)
 * clean up ioexceptions (CASSANDRA-2116)
 * add disk_failure_policy (CASSANDRA-2118)
 * Introduce new json format with row level deletion (CASSANDRA-4054)
 * remove redundant "name" column from schema_keyspaces (CASSANDRA-4433)
 * improve "nodetool ring" handling of multi-dc clusters (CASSANDRA-3047)
 * update NTS calculateNaturalEndpoints to be O(N log N) (CASSANDRA-3881)
 * split up rpc timeout by operation type (CASSANDRA-2819)
 * rewrite key cache save/load to use only sequential i/o (CASSANDRA-3762)
 * update MS protocol with a version handshake + broadcast address id
   (CASSANDRA-4311)
 * multithreaded hint replay (CASSANDRA-4189)
 * add inter-node message compression (CASSANDRA-3127)
 * remove COPP (CASSANDRA-2479)
 * Track tombstone expiration and compact when tombstone content is
   higher than a configurable threshold, default 20% (CASSANDRA-3442, 4234)
 * update MurmurHash to version 3 (CASSANDRA-2975)
 * (CLI) track elapsed time for `delete' operation (CASSANDRA-4060)
 * (CLI) jline version is bumped to 1.0 to properly  support
   'delete' key function (CASSANDRA-4132)
 * Save IndexSummary into new SSTable 'Summary' component (CASSANDRA-2392, 4289)
 * Add support for range tombstones (CASSANDRA-3708)
 * Improve MessagingService efficiency (CASSANDRA-3617)
 * Avoid ID conflicts from concurrent schema changes (CASSANDRA-3794)
 * Set thrift HSHA server thread limit to unlimited by default (CASSANDRA-4277)
 * Avoids double serialization of CF id in RowMutation messages
   (CASSANDRA-4293)
 * stream compressed sstables directly with java nio (CASSANDRA-4297)
 * Support multiple ranges in SliceQueryFilter (CASSANDRA-3885)
 * Add column metadata to system column families (CASSANDRA-4018)
 * (cql3) Always use composite types by default (CASSANDRA-4329)
 * (cql3) Add support for set, map and list (CASSANDRA-3647)
 * Validate date type correctly (CASSANDRA-4441)
 * (cql3) Allow definitions with only a PK (CASSANDRA-4361)
 * (cql3) Add support for row key composites (CASSANDRA-4179)
 * improve DynamicEndpointSnitch by using reservoir sampling (CASSANDRA-4038)
 * (cql3) Add support for 2ndary indexes (CASSANDRA-3680)
 * (cql3) fix defining more than one PK to be invalid (CASSANDRA-4477)
 * remove schema agreement checking from all external APIs (Thrift, CQL and CQL3) (CASSANDRA-4487)
 * add Murmur3Partitioner and make it default for new installations (CASSANDRA-3772, 4621)
 * (cql3) update pseudo-map syntax to use map syntax (CASSANDRA-4497)
 * Finer grained exceptions hierarchy and provides error code with exceptions (CASSANDRA-3979)
 * Adds events push to binary protocol (CASSANDRA-4480)
 * Rewrite nodetool help (CASSANDRA-2293)
 * Make CQL3 the default for CQL (CASSANDRA-4640)
 * update stress tool to be able to use CQL3 (CASSANDRA-4406)
 * Accept all thrift update on CQL3 cf but don't expose their metadata (CASSANDRA-4377)
 * Replace Throttle with Guava's RateLimiter for HintedHandOff (CASSANDRA-4541)
 * fix counter add/get using CQL2 and CQL3 in stress tool (CASSANDRA-4633)
 * Add sstable count per level to cfstats (CASSANDRA-4537)
 * (cql3) Add ALTER KEYSPACE statement (CASSANDRA-4611)
 * (cql3) Allow defining default consistency levels (CASSANDRA-4448)
 * (cql3) Fix queries using LIMIT missing results (CASSANDRA-4579)
 * fix cross-version gossip messaging (CASSANDRA-4576)
 * added inet data type (CASSANDRA-4627)


1.1.6
 * Wait for writes on synchronous read digest mismatch (CASSANDRA-4792)
 * fix commitlog replay for nanotime-infected sstables (CASSANDRA-4782)
 * preflight check ttl for maximum of 20 years (CASSANDRA-4771)
 * (Pig) fix widerow input with single column rows (CASSANDRA-4789)
 * Fix HH to compact with correct gcBefore, which avoids wiping out
   undelivered hints (CASSANDRA-4772)
 * LCS will merge up to 32 L0 sstables as intended (CASSANDRA-4778)
 * NTS will default unconfigured DC replicas to zero (CASSANDRA-4675)
 * use default consistency level in counter validation if none is
   explicitly provide (CASSANDRA-4700)
 * Improve IAuthority interface by introducing fine-grained
   access permissions and grant/revoke commands (CASSANDRA-4490, 4644)
 * fix assumption error in CLI when updating/describing keyspace
   (CASSANDRA-4322)
 * Adds offline sstablescrub to debian packaging (CASSANDRA-4642)
 * Automatic fixing of overlapping leveled sstables (CASSANDRA-4644)
 * fix error when using ORDER BY with extended selections (CASSANDRA-4689)
 * (CQL3) Fix validation for IN queries for non-PK cols (CASSANDRA-4709)
 * fix re-created keyspace disappering after 1.1.5 upgrade
   (CASSANDRA-4698, 4752)
 * (CLI) display elapsed time in 2 fraction digits (CASSANDRA-3460)
 * add authentication support to sstableloader (CASSANDRA-4712)
 * Fix CQL3 'is reversed' logic (CASSANDRA-4716, 4759)
 * (CQL3) Don't return ReversedType in result set metadata (CASSANDRA-4717)
 * Backport adding AlterKeyspace statement (CASSANDRA-4611)
 * (CQL3) Correcty accept upper-case data types (CASSANDRA-4770)
 * Add binary protocol events for schema changes (CASSANDRA-4684)
Merged from 1.0:
 * Switch from NBHM to CHM in MessagingService's callback map, which
   prevents OOM in long-running instances (CASSANDRA-4708)


1.1.5
 * add SecondaryIndex.reload API (CASSANDRA-4581)
 * use millis + atomicint for commitlog segment creation instead of
   nanotime, which has issues under some hypervisors (CASSANDRA-4601)
 * fix FD leak in slice queries (CASSANDRA-4571)
 * avoid recursion in leveled compaction (CASSANDRA-4587)
 * increase stack size under Java7 to 180K
 * Log(info) schema changes (CASSANDRA-4547)
 * Change nodetool setcachecapcity to manipulate global caches (CASSANDRA-4563)
 * (cql3) fix setting compaction strategy (CASSANDRA-4597)
 * fix broken system.schema_* timestamps on system startup (CASSANDRA-4561)
 * fix wrong skip of cache saving (CASSANDRA-4533)
 * Avoid NPE when lost+found is in data dir (CASSANDRA-4572)
 * Respect five-minute flush moratorium after initial CL replay (CASSANDRA-4474)
 * Adds ntp as recommended in debian packaging (CASSANDRA-4606)
 * Configurable transport in CF Record{Reader|Writer} (CASSANDRA-4558)
 * (cql3) fix potential NPE with both equal and unequal restriction (CASSANDRA-4532)
 * (cql3) improves ORDER BY validation (CASSANDRA-4624)
 * Fix potential deadlock during counter writes (CASSANDRA-4578)
 * Fix cql error with ORDER BY when using IN (CASSANDRA-4612)
Merged from 1.0:
 * increase Xss to 160k to accomodate latest 1.6 JVMs (CASSANDRA-4602)
 * fix toString of hint destination tokens (CASSANDRA-4568)
 * Fix multiple values for CurrentLocal NodeID (CASSANDRA-4626)


1.1.4
 * fix offline scrub to catch >= out of order rows (CASSANDRA-4411)
 * fix cassandra-env.sh on RHEL and other non-dash-based systems
   (CASSANDRA-4494)
Merged from 1.0:
 * (Hadoop) fix setting key length for old-style mapred api (CASSANDRA-4534)
 * (Hadoop) fix iterating through a resultset consisting entirely
   of tombstoned rows (CASSANDRA-4466)


1.1.3
 * (cqlsh) add COPY TO (CASSANDRA-4434)
 * munmap commitlog segments before rename (CASSANDRA-4337)
 * (JMX) rename getRangeKeySample to sampleKeyRange to avoid returning
   multi-MB results as an attribute (CASSANDRA-4452)
 * flush based on data size, not throughput; overwritten columns no
   longer artificially inflate liveRatio (CASSANDRA-4399)
 * update default commitlog segment size to 32MB and total commitlog
   size to 32/1024 MB for 32/64 bit JVMs, respectively (CASSANDRA-4422)
 * avoid using global partitioner to estimate ranges in index sstables
   (CASSANDRA-4403)
 * restore pre-CASSANDRA-3862 approach to removing expired tombstones
   from row cache during compaction (CASSANDRA-4364)
 * (stress) support for CQL prepared statements (CASSANDRA-3633)
 * Correctly catch exception when Snappy cannot be loaded (CASSANDRA-4400)
 * (cql3) Support ORDER BY when IN condition is given in WHERE clause (CASSANDRA-4327)
 * (cql3) delete "component_index" column on DROP TABLE call (CASSANDRA-4420)
 * change nanoTime() to currentTimeInMillis() in schema related code (CASSANDRA-4432)
 * add a token generation tool (CASSANDRA-3709)
 * Fix LCS bug with sstable containing only 1 row (CASSANDRA-4411)
 * fix "Can't Modify Index Name" problem on CF update (CASSANDRA-4439)
 * Fix assertion error in getOverlappingSSTables during repair (CASSANDRA-4456)
 * fix nodetool's setcompactionthreshold command (CASSANDRA-4455)
 * Ensure compacted files are never used, to avoid counter overcount (CASSANDRA-4436)
Merged from 1.0:
 * Push the validation of secondary index values to the SecondaryIndexManager (CASSANDRA-4240)
 * allow dropping columns shadowed by not-yet-expired supercolumn or row
   tombstones in PrecompactedRow (CASSANDRA-4396)


1.1.2
 * Fix cleanup not deleting index entries (CASSANDRA-4379)
 * Use correct partitioner when saving + loading caches (CASSANDRA-4331)
 * Check schema before trying to export sstable (CASSANDRA-2760)
 * Raise a meaningful exception instead of NPE when PFS encounters
   an unconfigured node + no default (CASSANDRA-4349)
 * fix bug in sstable blacklisting with LCS (CASSANDRA-4343)
 * LCS no longer promotes tiny sstables out of L0 (CASSANDRA-4341)
 * skip tombstones during hint replay (CASSANDRA-4320)
 * fix NPE in compactionstats (CASSANDRA-4318)
 * enforce 1m min keycache for auto (CASSANDRA-4306)
 * Have DeletedColumn.isMFD always return true (CASSANDRA-4307)
 * (cql3) exeption message for ORDER BY constraints said primary filter can be
    an IN clause, which is misleading (CASSANDRA-4319)
 * (cql3) Reject (not yet supported) creation of 2ndardy indexes on tables with
   composite primary keys (CASSANDRA-4328)
 * Set JVM stack size to 160k for java 7 (CASSANDRA-4275)
 * cqlsh: add COPY command to load data from CSV flat files (CASSANDRA-4012)
 * CFMetaData.fromThrift to throw ConfigurationException upon error (CASSANDRA-4353)
 * Use CF comparator to sort indexed columns in SecondaryIndexManager
   (CASSANDRA-4365)
 * add strategy_options to the KSMetaData.toString() output (CASSANDRA-4248)
 * (cql3) fix range queries containing unqueried results (CASSANDRA-4372)
 * (cql3) allow updating column_alias types (CASSANDRA-4041)
 * (cql3) Fix deletion bug (CASSANDRA-4193)
 * Fix computation of overlapping sstable for leveled compaction (CASSANDRA-4321)
 * Improve scrub and allow to run it offline (CASSANDRA-4321)
 * Fix assertionError in StorageService.bulkLoad (CASSANDRA-4368)
 * (cqlsh) add option to authenticate to a keyspace at startup (CASSANDRA-4108)
 * (cqlsh) fix ASSUME functionality (CASSANDRA-4352)
 * Fix ColumnFamilyRecordReader to not return progress > 100% (CASSANDRA-3942)
Merged from 1.0:
 * Set gc_grace on index CF to 0 (CASSANDRA-4314)


1.1.1
 * add populate_io_cache_on_flush option (CASSANDRA-2635)
 * allow larger cache capacities than 2GB (CASSANDRA-4150)
 * add getsstables command to nodetool (CASSANDRA-4199)
 * apply parent CF compaction settings to secondary index CFs (CASSANDRA-4280)
 * preserve commitlog size cap when recycling segments at startup
   (CASSANDRA-4201)
 * (Hadoop) fix split generation regression (CASSANDRA-4259)
 * ignore min/max compactions settings in LCS, while preserving
   behavior that min=max=0 disables autocompaction (CASSANDRA-4233)
 * log number of rows read from saved cache (CASSANDRA-4249)
 * calculate exact size required for cleanup operations (CASSANDRA-1404)
 * avoid blocking additional writes during flush when the commitlog
   gets behind temporarily (CASSANDRA-1991)
 * enable caching on index CFs based on data CF cache setting (CASSANDRA-4197)
 * warn on invalid replication strategy creation options (CASSANDRA-4046)
 * remove [Freeable]Memory finalizers (CASSANDRA-4222)
 * include tombstone size in ColumnFamily.size, which can prevent OOM
   during sudden mass delete operations by yielding a nonzero liveRatio
   (CASSANDRA-3741)
 * Open 1 sstableScanner per level for leveled compaction (CASSANDRA-4142)
 * Optimize reads when row deletion timestamps allow us to restrict
   the set of sstables we check (CASSANDRA-4116)
 * add support for commitlog archiving and point-in-time recovery
   (CASSANDRA-3690)
 * avoid generating redundant compaction tasks during streaming
   (CASSANDRA-4174)
 * add -cf option to nodetool snapshot, and takeColumnFamilySnapshot to
   StorageService mbean (CASSANDRA-556)
 * optimize cleanup to drop entire sstables where possible (CASSANDRA-4079)
 * optimize truncate when autosnapshot is disabled (CASSANDRA-4153)
 * update caches to use byte[] keys to reduce memory overhead (CASSANDRA-3966)
 * add column limit to cli (CASSANDRA-3012, 4098)
 * clean up and optimize DataOutputBuffer, used by CQL compression and
   CompositeType (CASSANDRA-4072)
 * optimize commitlog checksumming (CASSANDRA-3610)
 * identify and blacklist corrupted SSTables from future compactions
   (CASSANDRA-2261)
 * Move CfDef and KsDef validation out of thrift (CASSANDRA-4037)
 * Expose API to repair a user provided range (CASSANDRA-3912)
 * Add way to force the cassandra-cli to refresh its schema (CASSANDRA-4052)
 * Avoid having replicate on write tasks stacking up at CL.ONE (CASSANDRA-2889)
 * (cql3) Backwards compatibility for composite comparators in non-cql3-aware
   clients (CASSANDRA-4093)
 * (cql3) Fix order by for reversed queries (CASSANDRA-4160)
 * (cql3) Add ReversedType support (CASSANDRA-4004)
 * (cql3) Add timeuuid type (CASSANDRA-4194)
 * (cql3) Minor fixes (CASSANDRA-4185)
 * (cql3) Fix prepared statement in BATCH (CASSANDRA-4202)
 * (cql3) Reduce the list of reserved keywords (CASSANDRA-4186)
 * (cql3) Move max/min compaction thresholds to compaction strategy options
   (CASSANDRA-4187)
 * Fix exception during move when localhost is the only source (CASSANDRA-4200)
 * (cql3) Allow paging through non-ordered partitioner results (CASSANDRA-3771)
 * (cql3) Fix drop index (CASSANDRA-4192)
 * (cql3) Don't return range ghosts anymore (CASSANDRA-3982)
 * fix re-creating Keyspaces/ColumnFamilies with the same name as dropped
   ones (CASSANDRA-4219)
 * fix SecondaryIndex LeveledManifest save upon snapshot (CASSANDRA-4230)
 * fix missing arrayOffset in FBUtilities.hash (CASSANDRA-4250)
 * (cql3) Add name of parameters in CqlResultSet (CASSANDRA-4242)
 * (cql3) Correctly validate order by queries (CASSANDRA-4246)
 * rename stress to cassandra-stress for saner packaging (CASSANDRA-4256)
 * Fix exception on colum metadata with non-string comparator (CASSANDRA-4269)
 * Check for unknown/invalid compression options (CASSANDRA-4266)
 * (cql3) Adds simple access to column timestamp and ttl (CASSANDRA-4217)
 * (cql3) Fix range queries with secondary indexes (CASSANDRA-4257)
 * Better error messages from improper input in cli (CASSANDRA-3865)
 * Try to stop all compaction upon Keyspace or ColumnFamily drop (CASSANDRA-4221)
 * (cql3) Allow keyspace properties to contain hyphens (CASSANDRA-4278)
 * (cql3) Correctly validate keyspace access in create table (CASSANDRA-4296)
 * Avoid deadlock in migration stage (CASSANDRA-3882)
 * Take supercolumn names and deletion info into account in memtable throughput
   (CASSANDRA-4264)
 * Add back backward compatibility for old style replication factor (CASSANDRA-4294)
 * Preserve compatibility with pre-1.1 index queries (CASSANDRA-4262)
Merged from 1.0:
 * Fix super columns bug where cache is not updated (CASSANDRA-4190)
 * fix maxTimestamp to include row tombstones (CASSANDRA-4116)
 * (CLI) properly handle quotes in create/update keyspace commands (CASSANDRA-4129)
 * Avoids possible deadlock during bootstrap (CASSANDRA-4159)
 * fix stress tool that hangs forever on timeout or error (CASSANDRA-4128)
 * stress tool to return appropriate exit code on failure (CASSANDRA-4188)
 * fix compaction NPE when out of disk space and assertions disabled
   (CASSANDRA-3985)
 * synchronize LCS getEstimatedTasks to avoid CME (CASSANDRA-4255)
 * ensure unique streaming session id's (CASSANDRA-4223)
 * kick off background compaction when min/max thresholds change
   (CASSANDRA-4279)
 * improve ability of STCS.getBuckets to deal with 100s of 1000s of
   sstables, such as when convertinb back from LCS (CASSANDRA-4287)
 * Oversize integer in CQL throws NumberFormatException (CASSANDRA-4291)
 * fix 1.0.x node join to mixed version cluster, other nodes >= 1.1 (CASSANDRA-4195)
 * Fix LCS splitting sstable base on uncompressed size (CASSANDRA-4419)
 * Push the validation of secondary index values to the SecondaryIndexManager (CASSANDRA-4240)
 * Don't purge columns during upgradesstables (CASSANDRA-4462)
 * Make cqlsh work with piping (CASSANDRA-4113)
 * Validate arguments for nodetool decommission (CASSANDRA-4061)
 * Report thrift status in nodetool info (CASSANDRA-4010)


1.1.0-final
 * average a reduced liveRatio estimate with the previous one (CASSANDRA-4065)
 * Allow KS and CF names up to 48 characters (CASSANDRA-4157)
 * fix stress build (CASSANDRA-4140)
 * add time remaining estimate to nodetool compactionstats (CASSANDRA-4167)
 * (cql) fix NPE in cql3 ALTER TABLE (CASSANDRA-4163)
 * (cql) Add support for CL.TWO and CL.THREE in CQL (CASSANDRA-4156)
 * (cql) Fix type in CQL3 ALTER TABLE preventing update (CASSANDRA-4170)
 * (cql) Throw invalid exception from CQL3 on obsolete options (CASSANDRA-4171)
 * (cqlsh) fix recognizing uppercase SELECT keyword (CASSANDRA-4161)
 * Pig: wide row support (CASSANDRA-3909)
Merged from 1.0:
 * avoid streaming empty files with bulk loader if sstablewriter errors out
   (CASSANDRA-3946)


1.1-rc1
 * Include stress tool in binary builds (CASSANDRA-4103)
 * (Hadoop) fix wide row iteration when last row read was deleted
   (CASSANDRA-4154)
 * fix read_repair_chance to really default to 0.1 in the cli (CASSANDRA-4114)
 * Adds caching and bloomFilterFpChange to CQL options (CASSANDRA-4042)
 * Adds posibility to autoconfigure size of the KeyCache (CASSANDRA-4087)
 * fix KEYS index from skipping results (CASSANDRA-3996)
 * Remove sliced_buffer_size_in_kb dead option (CASSANDRA-4076)
 * make loadNewSStable preserve sstable version (CASSANDRA-4077)
 * Respect 1.0 cache settings as much as possible when upgrading
   (CASSANDRA-4088)
 * relax path length requirement for sstable files when upgrading on
   non-Windows platforms (CASSANDRA-4110)
 * fix terminination of the stress.java when errors were encountered
   (CASSANDRA-4128)
 * Move CfDef and KsDef validation out of thrift (CASSANDRA-4037)
 * Fix get_paged_slice (CASSANDRA-4136)
 * CQL3: Support slice with exclusive start and stop (CASSANDRA-3785)
Merged from 1.0:
 * support PropertyFileSnitch in bulk loader (CASSANDRA-4145)
 * add auto_snapshot option allowing disabling snapshot before drop/truncate
   (CASSANDRA-3710)
 * allow short snitch names (CASSANDRA-4130)


1.1-beta2
 * rename loaded sstables to avoid conflicts with local snapshots
   (CASSANDRA-3967)
 * start hint replay as soon as FD notifies that the target is back up
   (CASSANDRA-3958)
 * avoid unproductive deserializing of cached rows during compaction
   (CASSANDRA-3921)
 * fix concurrency issues with CQL keyspace creation (CASSANDRA-3903)
 * Show Effective Owership via Nodetool ring <keyspace> (CASSANDRA-3412)
 * Update ORDER BY syntax for CQL3 (CASSANDRA-3925)
 * Fix BulkRecordWriter to not throw NPE if reducer gets no map data from Hadoop (CASSANDRA-3944)
 * Fix bug with counters in super columns (CASSANDRA-3821)
 * Remove deprecated merge_shard_chance (CASSANDRA-3940)
 * add a convenient way to reset a node's schema (CASSANDRA-2963)
 * fix for intermittent SchemaDisagreementException (CASSANDRA-3884)
 * CLI `list <CF>` to limit number of columns and their order (CASSANDRA-3012)
 * ignore deprecated KsDef/CfDef/ColumnDef fields in native schema (CASSANDRA-3963)
 * CLI to report when unsupported column_metadata pair was given (CASSANDRA-3959)
 * reincarnate removed and deprecated KsDef/CfDef attributes (CASSANDRA-3953)
 * Fix race between writes and read for cache (CASSANDRA-3862)
 * perform static initialization of StorageProxy on start-up (CASSANDRA-3797)
 * support trickling fsync() on writes (CASSANDRA-3950)
 * expose counters for unavailable/timeout exceptions given to thrift clients (CASSANDRA-3671)
 * avoid quadratic startup time in LeveledManifest (CASSANDRA-3952)
 * Add type information to new schema_ columnfamilies and remove thrift
   serialization for schema (CASSANDRA-3792)
 * add missing column validator options to the CLI help (CASSANDRA-3926)
 * skip reading saved key cache if CF's caching strategy is NONE or ROWS_ONLY (CASSANDRA-3954)
 * Unify migration code (CASSANDRA-4017)
Merged from 1.0:
 * cqlsh: guess correct version of Python for Arch Linux (CASSANDRA-4090)
 * (CLI) properly handle quotes in create/update keyspace commands (CASSANDRA-4129)
 * Avoids possible deadlock during bootstrap (CASSANDRA-4159)
 * fix stress tool that hangs forever on timeout or error (CASSANDRA-4128)
 * Fix super columns bug where cache is not updated (CASSANDRA-4190)
 * stress tool to return appropriate exit code on failure (CASSANDRA-4188)


1.0.9
 * improve index sampling performance (CASSANDRA-4023)
 * always compact away deleted hints immediately after handoff (CASSANDRA-3955)
 * delete hints from dropped ColumnFamilies on handoff instead of
   erroring out (CASSANDRA-3975)
 * add CompositeType ref to the CLI doc for create/update column family (CASSANDRA-3980)
 * Pig: support Counter ColumnFamilies (CASSANDRA-3973)
 * Pig: Composite column support (CASSANDRA-3684)
 * Avoid NPE during repair when a keyspace has no CFs (CASSANDRA-3988)
 * Fix division-by-zero error on get_slice (CASSANDRA-4000)
 * don't change manifest level for cleanup, scrub, and upgradesstables
   operations under LeveledCompactionStrategy (CASSANDRA-3989, 4112)
 * fix race leading to super columns assertion failure (CASSANDRA-3957)
 * fix NPE on invalid CQL delete command (CASSANDRA-3755)
 * allow custom types in CLI's assume command (CASSANDRA-4081)
 * fix totalBytes count for parallel compactions (CASSANDRA-3758)
 * fix intermittent NPE in get_slice (CASSANDRA-4095)
 * remove unnecessary asserts in native code interfaces (CASSANDRA-4096)
 * Validate blank keys in CQL to avoid assertion errors (CASSANDRA-3612)
 * cqlsh: fix bad decoding of some column names (CASSANDRA-4003)
 * cqlsh: fix incorrect padding with unicode chars (CASSANDRA-4033)
 * Fix EC2 snitch incorrectly reporting region (CASSANDRA-4026)
 * Shut down thrift during decommission (CASSANDRA-4086)
 * Expose nodetool cfhistograms for 2ndary indexes (CASSANDRA-4063)
Merged from 0.8:
 * Fix ConcurrentModificationException in gossiper (CASSANDRA-4019)


1.1-beta1
 * (cqlsh)
   + add SOURCE and CAPTURE commands, and --file option (CASSANDRA-3479)
   + add ALTER COLUMNFAMILY WITH (CASSANDRA-3523)
   + bundle Python dependencies with Cassandra (CASSANDRA-3507)
   + added to Debian package (CASSANDRA-3458)
   + display byte data instead of erroring out on decode failure
     (CASSANDRA-3874)
 * add nodetool rebuild_index (CASSANDRA-3583)
 * add nodetool rangekeysample (CASSANDRA-2917)
 * Fix streaming too much data during move operations (CASSANDRA-3639)
 * Nodetool and CLI connect to localhost by default (CASSANDRA-3568)
 * Reduce memory used by primary index sample (CASSANDRA-3743)
 * (Hadoop) separate input/output configurations (CASSANDRA-3197, 3765)
 * avoid returning internal Cassandra classes over JMX (CASSANDRA-2805)
 * add row-level isolation via SnapTree (CASSANDRA-2893)
 * Optimize key count estimation when opening sstable on startup
   (CASSANDRA-2988)
 * multi-dc replication optimization supporting CL > ONE (CASSANDRA-3577)
 * add command to stop compactions (CASSANDRA-1740, 3566, 3582)
 * multithreaded streaming (CASSANDRA-3494)
 * removed in-tree redhat spec (CASSANDRA-3567)
 * "defragment" rows for name-based queries under STCS, again (CASSANDRA-2503)
 * Recycle commitlog segments for improved performance
   (CASSANDRA-3411, 3543, 3557, 3615)
 * update size-tiered compaction to prioritize small tiers (CASSANDRA-2407)
 * add message expiration logic to OutboundTcpConnection (CASSANDRA-3005)
 * off-heap cache to use sun.misc.Unsafe instead of JNA (CASSANDRA-3271)
 * EACH_QUORUM is only supported for writes (CASSANDRA-3272)
 * replace compactionlock use in schema migration by checking CFS.isValid
   (CASSANDRA-3116)
 * recognize that "SELECT first ... *" isn't really "SELECT *" (CASSANDRA-3445)
 * Use faster bytes comparison (CASSANDRA-3434)
 * Bulk loader is no longer a fat client, (HADOOP) bulk load output format
   (CASSANDRA-3045)
 * (Hadoop) add support for KeyRange.filter
 * remove assumption that keys and token are in bijection
   (CASSANDRA-1034, 3574, 3604)
 * always remove endpoints from delevery queue in HH (CASSANDRA-3546)
 * fix race between cf flush and its 2ndary indexes flush (CASSANDRA-3547)
 * fix potential race in AES when a repair fails (CASSANDRA-3548)
 * Remove columns shadowed by a deleted container even when we cannot purge
   (CASSANDRA-3538)
 * Improve memtable slice iteration performance (CASSANDRA-3545)
 * more efficient allocation of small bloom filters (CASSANDRA-3618)
 * Use separate writer thread in SSTableSimpleUnsortedWriter (CASSANDRA-3619)
 * fsync the directory after new sstable or commitlog segment are created (CASSANDRA-3250)
 * fix minor issues reported by FindBugs (CASSANDRA-3658)
 * global key/row caches (CASSANDRA-3143, 3849)
 * optimize memtable iteration during range scan (CASSANDRA-3638)
 * introduce 'crc_check_chance' in CompressionParameters to support
   a checksum percentage checking chance similarly to read-repair (CASSANDRA-3611)
 * a way to deactivate global key/row cache on per-CF basis (CASSANDRA-3667)
 * fix LeveledCompactionStrategy broken because of generation pre-allocation
   in LeveledManifest (CASSANDRA-3691)
 * finer-grained control over data directories (CASSANDRA-2749)
 * Fix ClassCastException during hinted handoff (CASSANDRA-3694)
 * Upgrade Thrift to 0.7 (CASSANDRA-3213)
 * Make stress.java insert operation to use microseconds (CASSANDRA-3725)
 * Allows (internally) doing a range query with a limit of columns instead of
   rows (CASSANDRA-3742)
 * Allow rangeSlice queries to be start/end inclusive/exclusive (CASSANDRA-3749)
 * Fix BulkLoader to support new SSTable layout and add stream
   throttling to prevent an NPE when there is no yaml config (CASSANDRA-3752)
 * Allow concurrent schema migrations (CASSANDRA-1391, 3832)
 * Add SnapshotCommand to trigger snapshot on remote node (CASSANDRA-3721)
 * Make CFMetaData conversions to/from thrift/native schema inverses
   (CASSANDRA_3559)
 * Add initial code for CQL 3.0-beta (CASSANDRA-2474, 3781, 3753)
 * Add wide row support for ColumnFamilyInputFormat (CASSANDRA-3264)
 * Allow extending CompositeType comparator (CASSANDRA-3657)
 * Avoids over-paging during get_count (CASSANDRA-3798)
 * Add new command to rebuild a node without (repair) merkle tree calculations
   (CASSANDRA-3483, 3922)
 * respect not only row cache capacity but caching mode when
   trying to read data (CASSANDRA-3812)
 * fix system tests (CASSANDRA-3827)
 * CQL support for altering row key type in ALTER TABLE (CASSANDRA-3781)
 * turn compression on by default (CASSANDRA-3871)
 * make hexToBytes refuse invalid input (CASSANDRA-2851)
 * Make secondary indexes CF inherit compression and compaction from their
   parent CF (CASSANDRA-3877)
 * Finish cleanup up tombstone purge code (CASSANDRA-3872)
 * Avoid NPE on aboarted stream-out sessions (CASSANDRA-3904)
 * BulkRecordWriter throws NPE for counter columns (CASSANDRA-3906)
 * Support compression using BulkWriter (CASSANDRA-3907)


1.0.8
 * fix race between cleanup and flush on secondary index CFSes (CASSANDRA-3712)
 * avoid including non-queried nodes in rangeslice read repair
   (CASSANDRA-3843)
 * Only snapshot CF being compacted for snapshot_before_compaction
   (CASSANDRA-3803)
 * Log active compactions in StatusLogger (CASSANDRA-3703)
 * Compute more accurate compaction score per level (CASSANDRA-3790)
 * Return InvalidRequest when using a keyspace that doesn't exist
   (CASSANDRA-3764)
 * disallow user modification of System keyspace (CASSANDRA-3738)
 * allow using sstable2json on secondary index data (CASSANDRA-3738)
 * (cqlsh) add DESCRIBE COLUMNFAMILIES (CASSANDRA-3586)
 * (cqlsh) format blobs correctly and use colors to improve output
   readability (CASSANDRA-3726)
 * synchronize BiMap of bootstrapping tokens (CASSANDRA-3417)
 * show index options in CLI (CASSANDRA-3809)
 * add optional socket timeout for streaming (CASSANDRA-3838)
 * fix truncate not to leave behind non-CFS backed secondary indexes
   (CASSANDRA-3844)
 * make CLI `show schema` to use output stream directly instead
   of StringBuilder (CASSANDRA-3842)
 * remove the wait on hint future during write (CASSANDRA-3870)
 * (cqlsh) ignore missing CfDef opts (CASSANDRA-3933)
 * (cqlsh) look for cqlshlib relative to realpath (CASSANDRA-3767)
 * Fix short read protection (CASSANDRA-3934)
 * Make sure infered and actual schema match (CASSANDRA-3371)
 * Fix NPE during HH delivery (CASSANDRA-3677)
 * Don't put boostrapping node in 'hibernate' status (CASSANDRA-3737)
 * Fix double quotes in windows bat files (CASSANDRA-3744)
 * Fix bad validator lookup (CASSANDRA-3789)
 * Fix soft reset in EC2MultiRegionSnitch (CASSANDRA-3835)
 * Don't leave zombie connections with THSHA thrift server (CASSANDRA-3867)
 * (cqlsh) fix deserialization of data (CASSANDRA-3874)
 * Fix removetoken force causing an inconsistent state (CASSANDRA-3876)
 * Fix ahndling of some types with Pig (CASSANDRA-3886)
 * Don't allow to drop the system keyspace (CASSANDRA-3759)
 * Make Pig deletes disabled by default and configurable (CASSANDRA-3628)
Merged from 0.8:
 * (Pig) fix CassandraStorage to use correct comparator in Super ColumnFamily
   case (CASSANDRA-3251)
 * fix thread safety issues in commitlog replay, primarily affecting
   systems with many (100s) of CF definitions (CASSANDRA-3751)
 * Fix relevant tombstone ignored with super columns (CASSANDRA-3875)


1.0.7
 * fix regression in HH page size calculation (CASSANDRA-3624)
 * retry failed stream on IOException (CASSANDRA-3686)
 * allow configuring bloom_filter_fp_chance (CASSANDRA-3497)
 * attempt hint delivery every ten minutes, or when failure detector
   notifies us that a node is back up, whichever comes first.  hint
   handoff throttle delay default changed to 1ms, from 50 (CASSANDRA-3554)
 * add nodetool setstreamthroughput (CASSANDRA-3571)
 * fix assertion when dropping a columnfamily with no sstables (CASSANDRA-3614)
 * more efficient allocation of small bloom filters (CASSANDRA-3618)
 * CLibrary.createHardLinkWithExec() to check for errors (CASSANDRA-3101)
 * Avoid creating empty and non cleaned writer during compaction (CASSANDRA-3616)
 * stop thrift service in shutdown hook so we can quiesce MessagingService
   (CASSANDRA-3335)
 * (CQL) compaction_strategy_options and compression_parameters for
   CREATE COLUMNFAMILY statement (CASSANDRA-3374)
 * Reset min/max compaction threshold when creating size tiered compaction
   strategy (CASSANDRA-3666)
 * Don't ignore IOException during compaction (CASSANDRA-3655)
 * Fix assertion error for CF with gc_grace=0 (CASSANDRA-3579)
 * Shutdown ParallelCompaction reducer executor after use (CASSANDRA-3711)
 * Avoid < 0 value for pending tasks in leveled compaction (CASSANDRA-3693)
 * (Hadoop) Support TimeUUID in Pig CassandraStorage (CASSANDRA-3327)
 * Check schema is ready before continuing boostrapping (CASSANDRA-3629)
 * Catch overflows during parsing of chunk_length_kb (CASSANDRA-3644)
 * Improve stream protocol mismatch errors (CASSANDRA-3652)
 * Avoid multiple thread doing HH to the same target (CASSANDRA-3681)
 * Add JMX property for rp_timeout_in_ms (CASSANDRA-2940)
 * Allow DynamicCompositeType to compare component of different types
   (CASSANDRA-3625)
 * Flush non-cfs backed secondary indexes (CASSANDRA-3659)
 * Secondary Indexes should report memory consumption (CASSANDRA-3155)
 * fix for SelectStatement start/end key are not set correctly
   when a key alias is involved (CASSANDRA-3700)
 * fix CLI `show schema` command insert of an extra comma in
   column_metadata (CASSANDRA-3714)
Merged from 0.8:
 * avoid logging (harmless) exception when GC takes < 1ms (CASSANDRA-3656)
 * prevent new nodes from thinking down nodes are up forever (CASSANDRA-3626)
 * use correct list of replicas for LOCAL_QUORUM reads when read repair
   is disabled (CASSANDRA-3696)
 * block on flush before compacting hints (may prevent OOM) (CASSANDRA-3733)


1.0.6
 * (CQL) fix cqlsh support for replicate_on_write (CASSANDRA-3596)
 * fix adding to leveled manifest after streaming (CASSANDRA-3536)
 * filter out unavailable cipher suites when using encryption (CASSANDRA-3178)
 * (HADOOP) add old-style api support for CFIF and CFRR (CASSANDRA-2799)
 * Support TimeUUIDType column names in Stress.java tool (CASSANDRA-3541)
 * (CQL) INSERT/UPDATE/DELETE/TRUNCATE commands should allow CF names to
   be qualified by keyspace (CASSANDRA-3419)
 * always remove endpoints from delevery queue in HH (CASSANDRA-3546)
 * fix race between cf flush and its 2ndary indexes flush (CASSANDRA-3547)
 * fix potential race in AES when a repair fails (CASSANDRA-3548)
 * fix default value validation usage in CLI SET command (CASSANDRA-3553)
 * Optimize componentsFor method for compaction and startup time
   (CASSANDRA-3532)
 * (CQL) Proper ColumnFamily metadata validation on CREATE COLUMNFAMILY
   (CASSANDRA-3565)
 * fix compression "chunk_length_kb" option to set correct kb value for
   thrift/avro (CASSANDRA-3558)
 * fix missing response during range slice repair (CASSANDRA-3551)
 * 'describe ring' moved from CLI to nodetool and available through JMX (CASSANDRA-3220)
 * add back partitioner to sstable metadata (CASSANDRA-3540)
 * fix NPE in get_count for counters (CASSANDRA-3601)
Merged from 0.8:
 * remove invalid assertion that table was opened before dropping it
   (CASSANDRA-3580)
 * range and index scans now only send requests to enough replicas to
   satisfy requested CL + RR (CASSANDRA-3598)
 * use cannonical host for local node in nodetool info (CASSANDRA-3556)
 * remove nonlocal DC write optimization since it only worked with
   CL.ONE or CL.LOCAL_QUORUM (CASSANDRA-3577, 3585)
 * detect misuses of CounterColumnType (CASSANDRA-3422)
 * turn off string interning in json2sstable, take 2 (CASSANDRA-2189)
 * validate compression parameters on add/update of the ColumnFamily
   (CASSANDRA-3573)
 * Check for 0.0.0.0 is incorrect in CFIF (CASSANDRA-3584)
 * Increase vm.max_map_count in debian packaging (CASSANDRA-3563)
 * gossiper will never add itself to saved endpoints (CASSANDRA-3485)


1.0.5
 * revert CASSANDRA-3407 (see CASSANDRA-3540)
 * fix assertion error while forwarding writes to local nodes (CASSANDRA-3539)


1.0.4
 * fix self-hinting of timed out read repair updates and make hinted handoff
   less prone to OOMing a coordinator (CASSANDRA-3440)
 * expose bloom filter sizes via JMX (CASSANDRA-3495)
 * enforce RP tokens 0..2**127 (CASSANDRA-3501)
 * canonicalize paths exposed through JMX (CASSANDRA-3504)
 * fix "liveSize" stat when sstables are removed (CASSANDRA-3496)
 * add bloom filter FP rates to nodetool cfstats (CASSANDRA-3347)
 * record partitioner in sstable metadata component (CASSANDRA-3407)
 * add new upgradesstables nodetool command (CASSANDRA-3406)
 * skip --debug requirement to see common exceptions in CLI (CASSANDRA-3508)
 * fix incorrect query results due to invalid max timestamp (CASSANDRA-3510)
 * make sstableloader recognize compressed sstables (CASSANDRA-3521)
 * avoids race in OutboundTcpConnection in multi-DC setups (CASSANDRA-3530)
 * use SETLOCAL in cassandra.bat (CASSANDRA-3506)
 * fix ConcurrentModificationException in Table.all() (CASSANDRA-3529)
Merged from 0.8:
 * fix concurrence issue in the FailureDetector (CASSANDRA-3519)
 * fix array out of bounds error in counter shard removal (CASSANDRA-3514)
 * avoid dropping tombstones when they might still be needed to shadow
   data in a different sstable (CASSANDRA-2786)


1.0.3
 * revert name-based query defragmentation aka CASSANDRA-2503 (CASSANDRA-3491)
 * fix invalidate-related test failures (CASSANDRA-3437)
 * add next-gen cqlsh to bin/ (CASSANDRA-3188, 3131, 3493)
 * (CQL) fix handling of rows with no columns (CASSANDRA-3424, 3473)
 * fix querying supercolumns by name returning only a subset of
   subcolumns or old subcolumn versions (CASSANDRA-3446)
 * automatically compute sha1 sum for uncompressed data files (CASSANDRA-3456)
 * fix reading metadata/statistics component for version < h (CASSANDRA-3474)
 * add sstable forward-compatibility (CASSANDRA-3478)
 * report compression ratio in CFSMBean (CASSANDRA-3393)
 * fix incorrect size exception during streaming of counters (CASSANDRA-3481)
 * (CQL) fix for counter decrement syntax (CASSANDRA-3418)
 * Fix race introduced by CASSANDRA-2503 (CASSANDRA-3482)
 * Fix incomplete deletion of delivered hints (CASSANDRA-3466)
 * Avoid rescheduling compactions when no compaction was executed
   (CASSANDRA-3484)
 * fix handling of the chunk_length_kb compression options (CASSANDRA-3492)
Merged from 0.8:
 * fix updating CF row_cache_provider (CASSANDRA-3414)
 * CFMetaData.convertToThrift method to set RowCacheProvider (CASSANDRA-3405)
 * acquire compactionlock during truncate (CASSANDRA-3399)
 * fix displaying cfdef entries for super columnfamilies (CASSANDRA-3415)
 * Make counter shard merging thread safe (CASSANDRA-3178)
 * Revert CASSANDRA-2855
 * Fix bug preventing the use of efficient cross-DC writes (CASSANDRA-3472)
 * `describe ring` command for CLI (CASSANDRA-3220)
 * (Hadoop) skip empty rows when entire row is requested, redux (CASSANDRA-2855)


1.0.2
 * "defragment" rows for name-based queries under STCS (CASSANDRA-2503)
 * Add timing information to cassandra-cli GET/SET/LIST queries (CASSANDRA-3326)
 * Only create one CompressionMetadata object per sstable (CASSANDRA-3427)
 * cleanup usage of StorageService.setMode() (CASSANDRA-3388)
 * Avoid large array allocation for compressed chunk offsets (CASSANDRA-3432)
 * fix DecimalType bytebuffer marshalling (CASSANDRA-3421)
 * fix bug that caused first column in per row indexes to be ignored
   (CASSANDRA-3441)
 * add JMX call to clean (failed) repair sessions (CASSANDRA-3316)
 * fix sstableloader reference acquisition bug (CASSANDRA-3438)
 * fix estimated row size regression (CASSANDRA-3451)
 * make sure we don't return more columns than asked (CASSANDRA-3303, 3395)
Merged from 0.8:
 * acquire compactionlock during truncate (CASSANDRA-3399)
 * fix displaying cfdef entries for super columnfamilies (CASSANDRA-3415)


1.0.1
 * acquire references during index build to prevent delete problems
   on Windows (CASSANDRA-3314)
 * describe_ring should include datacenter/topology information (CASSANDRA-2882)
 * Thrift sockets are not properly buffered (CASSANDRA-3261)
 * performance improvement for bytebufferutil compare function (CASSANDRA-3286)
 * add system.versions ColumnFamily (CASSANDRA-3140)
 * reduce network copies (CASSANDRA-3333, 3373)
 * limit nodetool to 32MB of heap (CASSANDRA-3124)
 * (CQL) update parser to accept "timestamp" instead of "date" (CASSANDRA-3149)
 * Fix CLI `show schema` to include "compression_options" (CASSANDRA-3368)
 * Snapshot to include manifest under LeveledCompactionStrategy (CASSANDRA-3359)
 * (CQL) SELECT query should allow CF name to be qualified by keyspace (CASSANDRA-3130)
 * (CQL) Fix internal application error specifying 'using consistency ...'
   in lower case (CASSANDRA-3366)
 * fix Deflate compression when compression actually makes the data bigger
   (CASSANDRA-3370)
 * optimize UUIDGen to avoid lock contention on InetAddress.getLocalHost
   (CASSANDRA-3387)
 * tolerate index being dropped mid-mutation (CASSANDRA-3334, 3313)
 * CompactionManager is now responsible for checking for new candidates
   post-task execution, enabling more consistent leveled compaction
   (CASSANDRA-3391)
 * Cache HSHA threads (CASSANDRA-3372)
 * use CF/KS names as snapshot prefix for drop + truncate operations
   (CASSANDRA-2997)
 * Break bloom filters up to avoid heap fragmentation (CASSANDRA-2466)
 * fix cassandra hanging on jsvc stop (CASSANDRA-3302)
 * Avoid leveled compaction getting blocked on errors (CASSANDRA-3408)
 * Make reloading the compaction strategy safe (CASSANDRA-3409)
 * ignore 0.8 hints even if compaction begins before we try to purge
   them (CASSANDRA-3385)
 * remove procrun (bin\daemon) from Cassandra source tree and
   artifacts (CASSANDRA-3331)
 * make cassandra compile under JDK7 (CASSANDRA-3275)
 * remove dependency of clientutil.jar to FBUtilities (CASSANDRA-3299)
 * avoid truncation errors by using long math on long values (CASSANDRA-3364)
 * avoid clock drift on some Windows machine (CASSANDRA-3375)
 * display cache provider in cli 'describe keyspace' command (CASSANDRA-3384)
 * fix incomplete topology information in describe_ring (CASSANDRA-3403)
 * expire dead gossip states based on time (CASSANDRA-2961)
 * improve CompactionTask extensibility (CASSANDRA-3330)
 * Allow one leveled compaction task to kick off another (CASSANDRA-3363)
 * allow encryption only between datacenters (CASSANDRA-2802)
Merged from 0.8:
 * fix truncate allowing data to be replayed post-restart (CASSANDRA-3297)
 * make iwriter final in IndexWriter to avoid NPE (CASSANDRA-2863)
 * (CQL) update grammar to require key clause in DELETE statement
   (CASSANDRA-3349)
 * (CQL) allow numeric keyspace names in USE statement (CASSANDRA-3350)
 * (Hadoop) skip empty rows when slicing the entire row (CASSANDRA-2855)
 * Fix handling of tombstone by SSTableExport/Import (CASSANDRA-3357)
 * fix ColumnIndexer to use long offsets (CASSANDRA-3358)
 * Improved CLI exceptions (CASSANDRA-3312)
 * Fix handling of tombstone by SSTableExport/Import (CASSANDRA-3357)
 * Only count compaction as active (for throttling) when they have
   successfully acquired the compaction lock (CASSANDRA-3344)
 * Display CLI version string on startup (CASSANDRA-3196)
 * (Hadoop) make CFIF try rpc_address or fallback to listen_address
   (CASSANDRA-3214)
 * (Hadoop) accept comma delimited lists of initial thrift connections
   (CASSANDRA-3185)
 * ColumnFamily min_compaction_threshold should be >= 2 (CASSANDRA-3342)
 * (Pig) add 0.8+ types and key validation type in schema (CASSANDRA-3280)
 * Fix completely removing column metadata using CLI (CASSANDRA-3126)
 * CLI `describe cluster;` output should be on separate lines for separate versions
   (CASSANDRA-3170)
 * fix changing durable_writes keyspace option during CF creation
   (CASSANDRA-3292)
 * avoid locking on update when no indexes are involved (CASSANDRA-3386)
 * fix assertionError during repair with ordered partitioners (CASSANDRA-3369)
 * correctly serialize key_validation_class for avro (CASSANDRA-3391)
 * don't expire counter tombstone after streaming (CASSANDRA-3394)
 * prevent nodes that failed to join from hanging around forever
   (CASSANDRA-3351)
 * remove incorrect optimization from slice read path (CASSANDRA-3390)
 * Fix race in AntiEntropyService (CASSANDRA-3400)


1.0.0-final
 * close scrubbed sstable fd before deleting it (CASSANDRA-3318)
 * fix bug preventing obsolete commitlog segments from being removed
   (CASSANDRA-3269)
 * tolerate whitespace in seed CDL (CASSANDRA-3263)
 * Change default heap thresholds to max(min(1/2 ram, 1G), min(1/4 ram, 8GB))
   (CASSANDRA-3295)
 * Fix broken CompressedRandomAccessReaderTest (CASSANDRA-3298)
 * (CQL) fix type information returned for wildcard queries (CASSANDRA-3311)
 * add estimated tasks to LeveledCompactionStrategy (CASSANDRA-3322)
 * avoid including compaction cache-warming in keycache stats (CASSANDRA-3325)
 * run compaction and hinted handoff threads at MIN_PRIORITY (CASSANDRA-3308)
 * default hsha thrift server to cpu core count in rpc pool (CASSANDRA-3329)
 * add bin\daemon to binary tarball for Windows service (CASSANDRA-3331)
 * Fix places where uncompressed size of sstables was use in place of the
   compressed one (CASSANDRA-3338)
 * Fix hsha thrift server (CASSANDRA-3346)
 * Make sure repair only stream needed sstables (CASSANDRA-3345)


1.0.0-rc2
 * Log a meaningful warning when a node receives a message for a repair session
   that doesn't exist anymore (CASSANDRA-3256)
 * test for NUMA policy support as well as numactl presence (CASSANDRA-3245)
 * Fix FD leak when internode encryption is enabled (CASSANDRA-3257)
 * Remove incorrect assertion in mergeIterator (CASSANDRA-3260)
 * FBUtilities.hexToBytes(String) to throw NumberFormatException when string
   contains non-hex characters (CASSANDRA-3231)
 * Keep SimpleSnitch proximity ordering unchanged from what the Strategy
   generates, as intended (CASSANDRA-3262)
 * remove Scrub from compactionstats when finished (CASSANDRA-3255)
 * fix counter entry in jdbc TypesMap (CASSANDRA-3268)
 * fix full queue scenario for ParallelCompactionIterator (CASSANDRA-3270)
 * fix bootstrap process (CASSANDRA-3285)
 * don't try delivering hints if when there isn't any (CASSANDRA-3176)
 * CLI documentation change for ColumnFamily `compression_options` (CASSANDRA-3282)
 * ignore any CF ids sent by client for adding CF/KS (CASSANDRA-3288)
 * remove obsolete hints on first startup (CASSANDRA-3291)
 * use correct ISortedColumns for time-optimized reads (CASSANDRA-3289)
 * Evict gossip state immediately when a token is taken over by a new IP
   (CASSANDRA-3259)


1.0.0-rc1
 * Update CQL to generate microsecond timestamps by default (CASSANDRA-3227)
 * Fix counting CFMetadata towards Memtable liveRatio (CASSANDRA-3023)
 * Kill server on wrapped OOME such as from FileChannel.map (CASSANDRA-3201)
 * remove unnecessary copy when adding to row cache (CASSANDRA-3223)
 * Log message when a full repair operation completes (CASSANDRA-3207)
 * Fix streamOutSession keeping sstables references forever if the remote end
   dies (CASSANDRA-3216)
 * Remove dynamic_snitch boolean from example configuration (defaulting to
   true) and set default badness threshold to 0.1 (CASSANDRA-3229)
 * Base choice of random or "balanced" token on bootstrap on whether
   schema definitions were found (CASSANDRA-3219)
 * Fixes for LeveledCompactionStrategy score computation, prioritization,
   scheduling, and performance (CASSANDRA-3224, 3234)
 * parallelize sstable open at server startup (CASSANDRA-2988)
 * fix handling of exceptions writing to OutboundTcpConnection (CASSANDRA-3235)
 * Allow using quotes in "USE <keyspace>;" CLI command (CASSANDRA-3208)
 * Don't allow any cache loading exceptions to halt startup (CASSANDRA-3218)
 * Fix sstableloader --ignores option (CASSANDRA-3247)
 * File descriptor limit increased in packaging (CASSANDRA-3206)
 * Fix deadlock in commit log during flush (CASSANDRA-3253)


1.0.0-beta1
 * removed binarymemtable (CASSANDRA-2692)
 * add commitlog_total_space_in_mb to prevent fragmented logs (CASSANDRA-2427)
 * removed commitlog_rotation_threshold_in_mb configuration (CASSANDRA-2771)
 * make AbstractBounds.normalize de-overlapp overlapping ranges (CASSANDRA-2641)
 * replace CollatingIterator, ReducingIterator with MergeIterator
   (CASSANDRA-2062)
 * Fixed the ability to set compaction strategy in cli using create column
   family command (CASSANDRA-2778)
 * clean up tmp files after failed compaction (CASSANDRA-2468)
 * restrict repair streaming to specific columnfamilies (CASSANDRA-2280)
 * don't bother persisting columns shadowed by a row tombstone (CASSANDRA-2589)
 * reset CF and SC deletion times after gc_grace (CASSANDRA-2317)
 * optimize away seek when compacting wide rows (CASSANDRA-2879)
 * single-pass streaming (CASSANDRA-2677, 2906, 2916, 3003)
 * use reference counting for deleting sstables instead of relying on GC
   (CASSANDRA-2521, 3179)
 * store hints as serialized mutations instead of pointers to data row
   (CASSANDRA-2045)
 * store hints in the coordinator node instead of in the closest replica
   (CASSANDRA-2914)
 * add row_cache_keys_to_save CF option (CASSANDRA-1966)
 * check column family validity in nodetool repair (CASSANDRA-2933)
 * use lazy initialization instead of class initialization in NodeId
   (CASSANDRA-2953)
 * add paging to get_count (CASSANDRA-2894)
 * fix "short reads" in [multi]get (CASSANDRA-2643, 3157, 3192)
 * add optional compression for sstables (CASSANDRA-47, 2994, 3001, 3128)
 * add scheduler JMX metrics (CASSANDRA-2962)
 * add block level checksum for compressed data (CASSANDRA-1717)
 * make column family backed column map pluggable and introduce unsynchronized
   ArrayList backed one to speedup reads (CASSANDRA-2843, 3165, 3205)
 * refactoring of the secondary index api (CASSANDRA-2982)
 * make CL > ONE reads wait for digest reconciliation before returning
   (CASSANDRA-2494)
 * fix missing logging for some exceptions (CASSANDRA-2061)
 * refactor and optimize ColumnFamilyStore.files(...) and Descriptor.fromFilename(String)
   and few other places responsible for work with SSTable files (CASSANDRA-3040)
 * Stop reading from sstables once we know we have the most recent columns,
   for query-by-name requests (CASSANDRA-2498)
 * Add query-by-column mode to stress.java (CASSANDRA-3064)
 * Add "install" command to cassandra.bat (CASSANDRA-292)
 * clean up KSMetadata, CFMetadata from unnecessary
   Thrift<->Avro conversion methods (CASSANDRA-3032)
 * Add timeouts to client request schedulers (CASSANDRA-3079, 3096)
 * Cli to use hashes rather than array of hashes for strategy options (CASSANDRA-3081)
 * LeveledCompactionStrategy (CASSANDRA-1608, 3085, 3110, 3087, 3145, 3154, 3182)
 * Improvements of the CLI `describe` command (CASSANDRA-2630)
 * reduce window where dropped CF sstables may not be deleted (CASSANDRA-2942)
 * Expose gossip/FD info to JMX (CASSANDRA-2806)
 * Fix streaming over SSL when compressed SSTable involved (CASSANDRA-3051)
 * Add support for pluggable secondary index implementations (CASSANDRA-3078)
 * remove compaction_thread_priority setting (CASSANDRA-3104)
 * generate hints for replicas that timeout, not just replicas that are known
   to be down before starting (CASSANDRA-2034)
 * Add throttling for internode streaming (CASSANDRA-3080)
 * make the repair of a range repair all replica (CASSANDRA-2610, 3194)
 * expose the ability to repair the first range (as returned by the
   partitioner) of a node (CASSANDRA-2606)
 * Streams Compression (CASSANDRA-3015)
 * add ability to use multiple threads during a single compaction
   (CASSANDRA-2901)
 * make AbstractBounds.normalize support overlapping ranges (CASSANDRA-2641)
 * fix of the CQL count() behavior (CASSANDRA-3068)
 * use TreeMap backed column families for the SSTable simple writers
   (CASSANDRA-3148)
 * fix inconsistency of the CLI syntax when {} should be used instead of [{}]
   (CASSANDRA-3119)
 * rename CQL type names to match expected SQL behavior (CASSANDRA-3149, 3031)
 * Arena-based allocation for memtables (CASSANDRA-2252, 3162, 3163, 3168)
 * Default RR chance to 0.1 (CASSANDRA-3169)
 * Add RowLevel support to secondary index API (CASSANDRA-3147)
 * Make SerializingCacheProvider the default if JNA is available (CASSANDRA-3183)
 * Fix backwards compatibilty for CQL memtable properties (CASSANDRA-3190)
 * Add five-minute delay before starting compactions on a restarted server
   (CASSANDRA-3181)
 * Reduce copies done for intra-host messages (CASSANDRA-1788, 3144)
 * support of compaction strategy option for stress.java (CASSANDRA-3204)
 * make memtable throughput and column count thresholds no-ops (CASSANDRA-2449)
 * Return schema information along with the resultSet in CQL (CASSANDRA-2734)
 * Add new DecimalType (CASSANDRA-2883)
 * Fix assertion error in RowRepairResolver (CASSANDRA-3156)
 * Reduce unnecessary high buffer sizes (CASSANDRA-3171)
 * Pluggable compaction strategy (CASSANDRA-1610)
 * Add new broadcast_address config option (CASSANDRA-2491)


0.8.7
 * Kill server on wrapped OOME such as from FileChannel.map (CASSANDRA-3201)
 * Allow using quotes in "USE <keyspace>;" CLI command (CASSANDRA-3208)
 * Log message when a full repair operation completes (CASSANDRA-3207)
 * Don't allow any cache loading exceptions to halt startup (CASSANDRA-3218)
 * Fix sstableloader --ignores option (CASSANDRA-3247)
 * File descriptor limit increased in packaging (CASSANDRA-3206)
 * Log a meaningfull warning when a node receive a message for a repair session
   that doesn't exist anymore (CASSANDRA-3256)
 * Fix FD leak when internode encryption is enabled (CASSANDRA-3257)
 * FBUtilities.hexToBytes(String) to throw NumberFormatException when string
   contains non-hex characters (CASSANDRA-3231)
 * Keep SimpleSnitch proximity ordering unchanged from what the Strategy
   generates, as intended (CASSANDRA-3262)
 * remove Scrub from compactionstats when finished (CASSANDRA-3255)
 * Fix tool .bat files when CASSANDRA_HOME contains spaces (CASSANDRA-3258)
 * Force flush of status table when removing/updating token (CASSANDRA-3243)
 * Evict gossip state immediately when a token is taken over by a new IP (CASSANDRA-3259)
 * Fix bug where the failure detector can take too long to mark a host
   down (CASSANDRA-3273)
 * (Hadoop) allow wrapping ranges in queries (CASSANDRA-3137)
 * (Hadoop) check all interfaces for a match with split location
   before falling back to random replica (CASSANDRA-3211)
 * (Hadoop) Make Pig storage handle implements LoadMetadata (CASSANDRA-2777)
 * (Hadoop) Fix exception during PIG 'dump' (CASSANDRA-2810)
 * Fix stress COUNTER_GET option (CASSANDRA-3301)
 * Fix missing fields in CLI `show schema` output (CASSANDRA-3304)
 * Nodetool no longer leaks threads and closes JMX connections (CASSANDRA-3309)
 * fix truncate allowing data to be replayed post-restart (CASSANDRA-3297)
 * Move SimpleAuthority and SimpleAuthenticator to examples (CASSANDRA-2922)
 * Fix handling of tombstone by SSTableExport/Import (CASSANDRA-3357)
 * Fix transposition in cfHistograms (CASSANDRA-3222)
 * Allow using number as DC name when creating keyspace in CQL (CASSANDRA-3239)
 * Force flush of system table after updating/removing a token (CASSANDRA-3243)


0.8.6
 * revert CASSANDRA-2388
 * change TokenRange.endpoints back to listen/broadcast address to match
   pre-1777 behavior, and add TokenRange.rpc_endpoints instead (CASSANDRA-3187)
 * avoid trying to watch cassandra-topology.properties when loaded from jar
   (CASSANDRA-3138)
 * prevent users from creating keyspaces with LocalStrategy replication
   (CASSANDRA-3139)
 * fix CLI `show schema;` to output correct keyspace definition statement
   (CASSANDRA-3129)
 * CustomTThreadPoolServer to log TTransportException at DEBUG level
   (CASSANDRA-3142)
 * allow topology sort to work with non-unique rack names between
   datacenters (CASSANDRA-3152)
 * Improve caching of same-version Messages on digest and repair paths
   (CASSANDRA-3158)
 * Randomize choice of first replica for counter increment (CASSANDRA-2890)
 * Fix using read_repair_chance instead of merge_shard_change (CASSANDRA-3202)
 * Avoid streaming data to nodes that already have it, on move as well as
   decommission (CASSANDRA-3041)
 * Fix divide by zero error in GCInspector (CASSANDRA-3164)
 * allow quoting of the ColumnFamily name in CLI `create column family`
   statement (CASSANDRA-3195)
 * Fix rolling upgrade from 0.7 to 0.8 problem (CASSANDRA-3166)
 * Accomodate missing encryption_options in IncomingTcpConnection.stream
   (CASSANDRA-3212)


0.8.5
 * fix NPE when encryption_options is unspecified (CASSANDRA-3007)
 * include column name in validation failure exceptions (CASSANDRA-2849)
 * make sure truncate clears out the commitlog so replay won't re-
   populate with truncated data (CASSANDRA-2950)
 * fix NPE when debug logging is enabled and dropped CF is present
   in a commitlog segment (CASSANDRA-3021)
 * fix cassandra.bat when CASSANDRA_HOME contains spaces (CASSANDRA-2952)
 * fix to SSTableSimpleUnsortedWriter bufferSize calculation (CASSANDRA-3027)
 * make cleanup and normal compaction able to skip empty rows
   (rows containing nothing but expired tombstones) (CASSANDRA-3039)
 * work around native memory leak in com.sun.management.GarbageCollectorMXBean
   (CASSANDRA-2868)
 * validate that column names in column_metadata are not equal to key_alias
   on create/update of the ColumnFamily and CQL 'ALTER' statement (CASSANDRA-3036)
 * return an InvalidRequestException if an indexed column is assigned
   a value larger than 64KB (CASSANDRA-3057)
 * fix of numeric-only and string column names handling in CLI "drop index"
   (CASSANDRA-3054)
 * prune index scan resultset back to original request for lazy
   resultset expansion case (CASSANDRA-2964)
 * (Hadoop) fail jobs when Cassandra node has failed but TaskTracker
   has not (CASSANDRA-2388)
 * fix dynamic snitch ignoring nodes when read_repair_chance is zero
   (CASSANDRA-2662)
 * avoid retaining references to dropped CFS objects in
   CompactionManager.estimatedCompactions (CASSANDRA-2708)
 * expose rpc timeouts per host in MessagingServiceMBean (CASSANDRA-2941)
 * avoid including cwd in classpath for deb and rpm packages (CASSANDRA-2881)
 * remove gossip state when a new IP takes over a token (CASSANDRA-3071)
 * allow sstable2json to work on index sstable files (CASSANDRA-3059)
 * always hint counters (CASSANDRA-3099)
 * fix log4j initialization in EmbeddedCassandraService (CASSANDRA-2857)
 * remove gossip state when a new IP takes over a token (CASSANDRA-3071)
 * work around native memory leak in com.sun.management.GarbageCollectorMXBean
    (CASSANDRA-2868)
 * fix UnavailableException with writes at CL.EACH_QUORM (CASSANDRA-3084)
 * fix parsing of the Keyspace and ColumnFamily names in numeric
   and string representations in CLI (CASSANDRA-3075)
 * fix corner cases in Range.differenceToFetch (CASSANDRA-3084)
 * fix ip address String representation in the ring cache (CASSANDRA-3044)
 * fix ring cache compatibility when mixing pre-0.8.4 nodes with post-
   in the same cluster (CASSANDRA-3023)
 * make repair report failure when a node participating dies (instead of
   hanging forever) (CASSANDRA-2433)
 * fix handling of the empty byte buffer by ReversedType (CASSANDRA-3111)
 * Add validation that Keyspace names are case-insensitively unique (CASSANDRA-3066)
 * catch invalid key_validation_class before instantiating UpdateColumnFamily (CASSANDRA-3102)
 * make Range and Bounds objects client-safe (CASSANDRA-3108)
 * optionally skip log4j configuration (CASSANDRA-3061)
 * bundle sstableloader with the debian package (CASSANDRA-3113)
 * don't try to build secondary indexes when there is none (CASSANDRA-3123)
 * improve SSTableSimpleUnsortedWriter speed for large rows (CASSANDRA-3122)
 * handle keyspace arguments correctly in nodetool snapshot (CASSANDRA-3038)
 * Fix SSTableImportTest on windows (CASSANDRA-3043)
 * expose compactionThroughputMbPerSec through JMX (CASSANDRA-3117)
 * log keyspace and CF of large rows being compacted


0.8.4
 * change TokenRing.endpoints to be a list of rpc addresses instead of
   listen/broadcast addresses (CASSANDRA-1777)
 * include files-to-be-streamed in StreamInSession.getSources (CASSANDRA-2972)
 * use JAVA env var in cassandra-env.sh (CASSANDRA-2785, 2992)
 * avoid doing read for no-op replicate-on-write at CL=1 (CASSANDRA-2892)
 * refuse counter write for CL.ANY (CASSANDRA-2990)
 * switch back to only logging recent dropped messages (CASSANDRA-3004)
 * always deserialize RowMutation for counters (CASSANDRA-3006)
 * ignore saved replication_factor strategy_option for NTS (CASSANDRA-3011)
 * make sure pre-truncate CL segments are discarded (CASSANDRA-2950)


0.8.3
 * add ability to drop local reads/writes that are going to timeout
   (CASSANDRA-2943)
 * revamp token removal process, keep gossip states for 3 days (CASSANDRA-2496)
 * don't accept extra args for 0-arg nodetool commands (CASSANDRA-2740)
 * log unavailableexception details at debug level (CASSANDRA-2856)
 * expose data_dir though jmx (CASSANDRA-2770)
 * don't include tmp files as sstable when create cfs (CASSANDRA-2929)
 * log Java classpath on startup (CASSANDRA-2895)
 * keep gossipped version in sync with actual on migration coordinator
   (CASSANDRA-2946)
 * use lazy initialization instead of class initialization in NodeId
   (CASSANDRA-2953)
 * check column family validity in nodetool repair (CASSANDRA-2933)
 * speedup bytes to hex conversions dramatically (CASSANDRA-2850)
 * Flush memtables on shutdown when durable writes are disabled
   (CASSANDRA-2958)
 * improved POSIX compatibility of start scripts (CASsANDRA-2965)
 * add counter support to Hadoop InputFormat (CASSANDRA-2981)
 * fix bug where dirty commitlog segments were removed (and avoid keeping
   segments with no post-flush activity permanently dirty) (CASSANDRA-2829)
 * fix throwing exception with batch mutation of counter super columns
   (CASSANDRA-2949)
 * ignore system tables during repair (CASSANDRA-2979)
 * throw exception when NTS is given replication_factor as an option
   (CASSANDRA-2960)
 * fix assertion error during compaction of counter CFs (CASSANDRA-2968)
 * avoid trying to create index names, when no index exists (CASSANDRA-2867)
 * don't sample the system table when choosing a bootstrap token
   (CASSANDRA-2825)
 * gossiper notifies of local state changes (CASSANDRA-2948)
 * add asynchronous and half-sync/half-async (hsha) thrift servers
   (CASSANDRA-1405)
 * fix potential use of free'd native memory in SerializingCache
   (CASSANDRA-2951)
 * prune index scan resultset back to original request for lazy
   resultset expansion case (CASSANDRA-2964)
 * (Hadoop) fail jobs when Cassandra node has failed but TaskTracker
    has not (CASSANDRA-2388)


0.8.2
 * CQL:
   - include only one row per unique key for IN queries (CASSANDRA-2717)
   - respect client timestamp on full row deletions (CASSANDRA-2912)
 * improve thread-safety in StreamOutSession (CASSANDRA-2792)
 * allow deleting a row and updating indexed columns in it in the
   same mutation (CASSANDRA-2773)
 * Expose number of threads blocked on submitting memtable to flush
   in JMX (CASSANDRA-2817)
 * add ability to return "endpoints" to nodetool (CASSANDRA-2776)
 * Add support for multiple (comma-delimited) coordinator addresses
   to ColumnFamilyInputFormat (CASSANDRA-2807)
 * fix potential NPE while scheduling read repair for range slice
   (CASSANDRA-2823)
 * Fix race in SystemTable.getCurrentLocalNodeId (CASSANDRA-2824)
 * Correctly set default for replicate_on_write (CASSANDRA-2835)
 * improve nodetool compactionstats formatting (CASSANDRA-2844)
 * fix index-building status display (CASSANDRA-2853)
 * fix CLI perpetuating obsolete KsDef.replication_factor (CASSANDRA-2846)
 * improve cli treatment of multiline comments (CASSANDRA-2852)
 * handle row tombstones correctly in EchoedRow (CASSANDRA-2786)
 * add MessagingService.get[Recently]DroppedMessages and
   StorageService.getExceptionCount (CASSANDRA-2804)
 * fix possibility of spurious UnavailableException for LOCAL_QUORUM
   reads with dynamic snitch + read repair disabled (CASSANDRA-2870)
 * add ant-optional as dependence for the debian package (CASSANDRA-2164)
 * add option to specify limit for get_slice in the CLI (CASSANDRA-2646)
 * decrease HH page size (CASSANDRA-2832)
 * reset cli keyspace after dropping the current one (CASSANDRA-2763)
 * add KeyRange option to Hadoop inputformat (CASSANDRA-1125)
 * fix protocol versioning (CASSANDRA-2818, 2860)
 * support spaces in path to log4j configuration (CASSANDRA-2383)
 * avoid including inferred types in CF update (CASSANDRA-2809)
 * fix JMX bulkload call (CASSANDRA-2908)
 * fix updating KS with durable_writes=false (CASSANDRA-2907)
 * add simplified facade to SSTableWriter for bulk loading use
   (CASSANDRA-2911)
 * fix re-using index CF sstable names after drop/recreate (CASSANDRA-2872)
 * prepend CF to default index names (CASSANDRA-2903)
 * fix hint replay (CASSANDRA-2928)
 * Properly synchronize repair's merkle tree computation (CASSANDRA-2816)


0.8.1
 * CQL:
   - support for insert, delete in BATCH (CASSANDRA-2537)
   - support for IN to SELECT, UPDATE (CASSANDRA-2553)
   - timestamp support for INSERT, UPDATE, and BATCH (CASSANDRA-2555)
   - TTL support (CASSANDRA-2476)
   - counter support (CASSANDRA-2473)
   - ALTER COLUMNFAMILY (CASSANDRA-1709)
   - DROP INDEX (CASSANDRA-2617)
   - add SCHEMA/TABLE as aliases for KS/CF (CASSANDRA-2743)
   - server handles wait-for-schema-agreement (CASSANDRA-2756)
   - key alias support (CASSANDRA-2480)
 * add support for comparator parameters and a generic ReverseType
   (CASSANDRA-2355)
 * add CompositeType and DynamicCompositeType (CASSANDRA-2231)
 * optimize batches containing multiple updates to the same row
   (CASSANDRA-2583)
 * adjust hinted handoff page size to avoid OOM with large columns
   (CASSANDRA-2652)
 * mark BRAF buffer invalid post-flush so we don't re-flush partial
   buffers again, especially on CL writes (CASSANDRA-2660)
 * add DROP INDEX support to CLI (CASSANDRA-2616)
 * don't perform HH to client-mode [storageproxy] nodes (CASSANDRA-2668)
 * Improve forceDeserialize/getCompactedRow encapsulation (CASSANDRA-2659)
 * Don't write CounterUpdateColumn to disk in tests (CASSANDRA-2650)
 * Add sstable bulk loading utility (CASSANDRA-1278)
 * avoid replaying hints to dropped columnfamilies (CASSANDRA-2685)
 * add placeholders for missing rows in range query pseudo-RR (CASSANDRA-2680)
 * remove no-op HHOM.renameHints (CASSANDRA-2693)
 * clone super columns to avoid modifying them during flush (CASSANDRA-2675)
 * allow writes to bypass the commitlog for certain keyspaces (CASSANDRA-2683)
 * avoid NPE when bypassing commitlog during memtable flush (CASSANDRA-2781)
 * Added support for making bootstrap retry if nodes flap (CASSANDRA-2644)
 * Added statusthrift to nodetool to report if thrift server is running (CASSANDRA-2722)
 * Fixed rows being cached if they do not exist (CASSANDRA-2723)
 * Support passing tableName and cfName to RowCacheProviders (CASSANDRA-2702)
 * close scrub file handles (CASSANDRA-2669)
 * throttle migration replay (CASSANDRA-2714)
 * optimize column serializer creation (CASSANDRA-2716)
 * Added support for making bootstrap retry if nodes flap (CASSANDRA-2644)
 * Added statusthrift to nodetool to report if thrift server is running
   (CASSANDRA-2722)
 * Fixed rows being cached if they do not exist (CASSANDRA-2723)
 * fix truncate/compaction race (CASSANDRA-2673)
 * workaround large resultsets causing large allocation retention
   by nio sockets (CASSANDRA-2654)
 * fix nodetool ring use with Ec2Snitch (CASSANDRA-2733)
 * fix removing columns and subcolumns that are supressed by a row or
   supercolumn tombstone during replica resolution (CASSANDRA-2590)
 * support sstable2json against snapshot sstables (CASSANDRA-2386)
 * remove active-pull schema requests (CASSANDRA-2715)
 * avoid marking entire list of sstables as actively being compacted
   in multithreaded compaction (CASSANDRA-2765)
 * seek back after deserializing a row to update cache with (CASSANDRA-2752)
 * avoid skipping rows in scrub for counter column family (CASSANDRA-2759)
 * fix ConcurrentModificationException in repair when dealing with 0.7 node
   (CASSANDRA-2767)
 * use threadsafe collections for StreamInSession (CASSANDRA-2766)
 * avoid infinite loop when creating merkle tree (CASSANDRA-2758)
 * avoids unmarking compacting sstable prematurely in cleanup (CASSANDRA-2769)
 * fix NPE when the commit log is bypassed (CASSANDRA-2718)
 * don't throw an exception in SS.isRPCServerRunning (CASSANDRA-2721)
 * make stress.jar executable (CASSANDRA-2744)
 * add daemon mode to java stress (CASSANDRA-2267)
 * expose the DC and rack of a node through JMX and nodetool ring (CASSANDRA-2531)
 * fix cache mbean getSize (CASSANDRA-2781)
 * Add Date, Float, Double, and Boolean types (CASSANDRA-2530)
 * Add startup flag to renew counter node id (CASSANDRA-2788)
 * add jamm agent to cassandra.bat (CASSANDRA-2787)
 * fix repair hanging if a neighbor has nothing to send (CASSANDRA-2797)
 * purge tombstone even if row is in only one sstable (CASSANDRA-2801)
 * Fix wrong purge of deleted cf during compaction (CASSANDRA-2786)
 * fix race that could result in Hadoop writer failing to throw an
   exception encountered after close() (CASSANDRA-2755)
 * fix scan wrongly throwing assertion error (CASSANDRA-2653)
 * Always use even distribution for merkle tree with RandomPartitionner
   (CASSANDRA-2841)
 * fix describeOwnership for OPP (CASSANDRA-2800)
 * ensure that string tokens do not contain commas (CASSANDRA-2762)


0.8.0-final
 * fix CQL grammar warning and cqlsh regression from CASSANDRA-2622
 * add ant generate-cql-html target (CASSANDRA-2526)
 * update CQL consistency levels (CASSANDRA-2566)
 * debian packaging fixes (CASSANDRA-2481, 2647)
 * fix UUIDType, IntegerType for direct buffers (CASSANDRA-2682, 2684)
 * switch to native Thrift for Hadoop map/reduce (CASSANDRA-2667)
 * fix StackOverflowError when building from eclipse (CASSANDRA-2687)
 * only provide replication_factor to strategy_options "help" for
   SimpleStrategy, OldNetworkTopologyStrategy (CASSANDRA-2678, 2713)
 * fix exception adding validators to non-string columns (CASSANDRA-2696)
 * avoid instantiating DatabaseDescriptor in JDBC (CASSANDRA-2694)
 * fix potential stack overflow during compaction (CASSANDRA-2626)
 * clone super columns to avoid modifying them during flush (CASSANDRA-2675)
 * reset underlying iterator in EchoedRow constructor (CASSANDRA-2653)


0.8.0-rc1
 * faster flushes and compaction from fixing excessively pessimistic
   rebuffering in BRAF (CASSANDRA-2581)
 * fix returning null column values in the python cql driver (CASSANDRA-2593)
 * fix merkle tree splitting exiting early (CASSANDRA-2605)
 * snapshot_before_compaction directory name fix (CASSANDRA-2598)
 * Disable compaction throttling during bootstrap (CASSANDRA-2612)
 * fix CQL treatment of > and < operators in range slices (CASSANDRA-2592)
 * fix potential double-application of counter updates on commitlog replay
   by moving replay position from header to sstable metadata (CASSANDRA-2419)
 * JDBC CQL driver exposes getColumn for access to timestamp
 * JDBC ResultSetMetadata properties added to AbstractType
 * r/m clustertool (CASSANDRA-2607)
 * add support for presenting row key as a column in CQL result sets
   (CASSANDRA-2622)
 * Don't allow {LOCAL|EACH}_QUORUM unless strategy is NTS (CASSANDRA-2627)
 * validate keyspace strategy_options during CQL create (CASSANDRA-2624)
 * fix empty Result with secondary index when limit=1 (CASSANDRA-2628)
 * Fix regression where bootstrapping a node with no schema fails
   (CASSANDRA-2625)
 * Allow removing LocationInfo sstables (CASSANDRA-2632)
 * avoid attempting to replay mutations from dropped keyspaces (CASSANDRA-2631)
 * avoid using cached position of a key when GT is requested (CASSANDRA-2633)
 * fix counting bloom filter true positives (CASSANDRA-2637)
 * initialize local ep state prior to gossip startup if needed (CASSANDRA-2638)
 * fix counter increment lost after restart (CASSANDRA-2642)
 * add quote-escaping via backslash to CLI (CASSANDRA-2623)
 * fix pig example script (CASSANDRA-2487)
 * fix dynamic snitch race in adding latencies (CASSANDRA-2618)
 * Start/stop cassandra after more important services such as mdadm in
   debian packaging (CASSANDRA-2481)


0.8.0-beta2
 * fix NPE compacting index CFs (CASSANDRA-2528)
 * Remove checking all column families on startup for compaction candidates
   (CASSANDRA-2444)
 * validate CQL create keyspace options (CASSANDRA-2525)
 * fix nodetool setcompactionthroughput (CASSANDRA-2550)
 * move	gossip heartbeat back to its own thread (CASSANDRA-2554)
 * validate cql TRUNCATE columnfamily before truncating (CASSANDRA-2570)
 * fix batch_mutate for mixed standard-counter mutations (CASSANDRA-2457)
 * disallow making schema changes to system keyspace (CASSANDRA-2563)
 * fix sending mutation messages multiple times (CASSANDRA-2557)
 * fix incorrect use of NBHM.size in ReadCallback that could cause
   reads to time out even when responses were received (CASSANDRA-2552)
 * trigger read repair correctly for LOCAL_QUORUM reads (CASSANDRA-2556)
 * Allow configuring the number of compaction thread (CASSANDRA-2558)
 * forceUserDefinedCompaction will attempt to compact what it is given
   even if the pessimistic estimate is that there is not enough disk space;
   automatic compactions will only compact 2 or more sstables (CASSANDRA-2575)
 * refuse to apply migrations with older timestamps than the current
   schema (CASSANDRA-2536)
 * remove unframed Thrift transport option
 * include indexes in snapshots (CASSANDRA-2596)
 * improve ignoring of obsolete mutations in index maintenance (CASSANDRA-2401)
 * recognize attempt to drop just the index while leaving the column
   definition alone (CASSANDRA-2619)


0.8.0-beta1
 * remove Avro RPC support (CASSANDRA-926)
 * support for columns that act as incr/decr counters
   (CASSANDRA-1072, 1937, 1944, 1936, 2101, 2093, 2288, 2105, 2384, 2236, 2342,
   2454)
 * CQL (CASSANDRA-1703, 1704, 1705, 1706, 1707, 1708, 1710, 1711, 1940,
   2124, 2302, 2277, 2493)
 * avoid double RowMutation serialization on write path (CASSANDRA-1800)
 * make NetworkTopologyStrategy the default (CASSANDRA-1960)
 * configurable internode encryption (CASSANDRA-1567, 2152)
 * human readable column names in sstable2json output (CASSANDRA-1933)
 * change default JMX port to 7199 (CASSANDRA-2027)
 * backwards compatible internal messaging (CASSANDRA-1015)
 * atomic switch of memtables and sstables (CASSANDRA-2284)
 * add pluggable SeedProvider (CASSANDRA-1669)
 * Fix clustertool to not throw exception when calling get_endpoints (CASSANDRA-2437)
 * upgrade to thrift 0.6 (CASSANDRA-2412)
 * repair works on a token range instead of full ring (CASSANDRA-2324)
 * purge tombstones from row cache (CASSANDRA-2305)
 * push replication_factor into strategy_options (CASSANDRA-1263)
 * give snapshots the same name on each node (CASSANDRA-1791)
 * remove "nodetool loadbalance" (CASSANDRA-2448)
 * multithreaded compaction (CASSANDRA-2191)
 * compaction throttling (CASSANDRA-2156)
 * add key type information and alias (CASSANDRA-2311, 2396)
 * cli no longer divides read_repair_chance by 100 (CASSANDRA-2458)
 * made CompactionInfo.getTaskType return an enum (CASSANDRA-2482)
 * add a server-wide cap on measured memtable memory usage and aggressively
   flush to keep under that threshold (CASSANDRA-2006)
 * add unified UUIDType (CASSANDRA-2233)
 * add off-heap row cache support (CASSANDRA-1969)


0.7.5
 * improvements/fixes to PIG driver (CASSANDRA-1618, CASSANDRA-2387,
   CASSANDRA-2465, CASSANDRA-2484)
 * validate index names (CASSANDRA-1761)
 * reduce contention on Table.flusherLock (CASSANDRA-1954)
 * try harder to detect failures during streaming, cleaning up temporary
   files more reliably (CASSANDRA-2088)
 * shut down server for OOM on a Thrift thread (CASSANDRA-2269)
 * fix tombstone handling in repair and sstable2json (CASSANDRA-2279)
 * preserve version when streaming data from old sstables (CASSANDRA-2283)
 * don't start repair if a neighboring node is marked as dead (CASSANDRA-2290)
 * purge tombstones from row cache (CASSANDRA-2305)
 * Avoid seeking when sstable2json exports the entire file (CASSANDRA-2318)
 * clear Built flag in system table when dropping an index (CASSANDRA-2320)
 * don't allow arbitrary argument for stress.java (CASSANDRA-2323)
 * validate values for index predicates in get_indexed_slice (CASSANDRA-2328)
 * queue secondary indexes for flush before the parent (CASSANDRA-2330)
 * allow job configuration to set the CL used in Hadoop jobs (CASSANDRA-2331)
 * add memtable_flush_queue_size defaulting to 4 (CASSANDRA-2333)
 * Allow overriding of initial_token, storage_port and rpc_port from system
   properties (CASSANDRA-2343)
 * fix comparator used for non-indexed secondary expressions in index scan
   (CASSANDRA-2347)
 * ensure size calculation and write phase of large-row compaction use
   the same threshold for TTL expiration (CASSANDRA-2349)
 * fix race when iterating CFs during add/drop (CASSANDRA-2350)
 * add ConsistencyLevel command to CLI (CASSANDRA-2354)
 * allow negative numbers in the cli (CASSANDRA-2358)
 * hard code serialVersionUID for tokens class (CASSANDRA-2361)
 * fix potential infinite loop in ByteBufferUtil.inputStream (CASSANDRA-2365)
 * fix encoding bugs in HintedHandoffManager, SystemTable when default
   charset is not UTF8 (CASSANDRA-2367)
 * avoids having removed node reappearing in Gossip (CASSANDRA-2371)
 * fix incorrect truncation of long to int when reading columns via block
   index (CASSANDRA-2376)
 * fix NPE during stream session (CASSANDRA-2377)
 * fix race condition that could leave orphaned data files when dropping CF or
   KS (CASSANDRA-2381)
 * fsync statistics component on write (CASSANDRA-2382)
 * fix duplicate results from CFS.scan (CASSANDRA-2406)
 * add IntegerType to CLI help (CASSANDRA-2414)
 * avoid caching token-only decoratedkeys (CASSANDRA-2416)
 * convert mmap assertion to if/throw so scrub can catch it (CASSANDRA-2417)
 * don't overwrite gc log (CASSANDR-2418)
 * invalidate row cache for streamed row to avoid inconsitencies
   (CASSANDRA-2420)
 * avoid copies in range/index scans (CASSANDRA-2425)
 * make sure we don't wipe data during cleanup if the node has not join
   the ring (CASSANDRA-2428)
 * Try harder to close files after compaction (CASSANDRA-2431)
 * re-set bootstrapped flag after move finishes (CASSANDRA-2435)
 * display validation_class in CLI 'describe keyspace' (CASSANDRA-2442)
 * make cleanup compactions cleanup the row cache (CASSANDRA-2451)
 * add column fields validation to scrub (CASSANDRA-2460)
 * use 64KB flush buffer instead of in_memory_compaction_limit (CASSANDRA-2463)
 * fix backslash substitutions in CLI (CASSANDRA-2492)
 * disable cache saving for system CFS (CASSANDRA-2502)
 * fixes for verifying destination availability under hinted conditions
   so UE can be thrown intead of timing out (CASSANDRA-2514)
 * fix update of validation class in column metadata (CASSANDRA-2512)
 * support LOCAL_QUORUM, EACH_QUORUM CLs outside of NTS (CASSANDRA-2516)
 * preserve version when streaming data from old sstables (CASSANDRA-2283)
 * fix backslash substitutions in CLI (CASSANDRA-2492)
 * count a row deletion as one operation towards memtable threshold
   (CASSANDRA-2519)
 * support LOCAL_QUORUM, EACH_QUORUM CLs outside of NTS (CASSANDRA-2516)


0.7.4
 * add nodetool join command (CASSANDRA-2160)
 * fix secondary indexes on pre-existing or streamed data (CASSANDRA-2244)
 * initialize endpoint in gossiper earlier (CASSANDRA-2228)
 * add ability to write to Cassandra from Pig (CASSANDRA-1828)
 * add rpc_[min|max]_threads (CASSANDRA-2176)
 * add CL.TWO, CL.THREE (CASSANDRA-2013)
 * avoid exporting an un-requested row in sstable2json, when exporting
   a key that does not exist (CASSANDRA-2168)
 * add incremental_backups option (CASSANDRA-1872)
 * add configurable row limit to Pig loadfunc (CASSANDRA-2276)
 * validate column values in batches as well as single-Column inserts
   (CASSANDRA-2259)
 * move sample schema from cassandra.yaml to schema-sample.txt,
   a cli scripts (CASSANDRA-2007)
 * avoid writing empty rows when scrubbing tombstoned rows (CASSANDRA-2296)
 * fix assertion error in range and index scans for CL < ALL
   (CASSANDRA-2282)
 * fix commitlog replay when flush position refers to data that didn't
   get synced before server died (CASSANDRA-2285)
 * fix fd leak in sstable2json with non-mmap'd i/o (CASSANDRA-2304)
 * reduce memory use during streaming of multiple sstables (CASSANDRA-2301)
 * purge tombstoned rows from cache after GCGraceSeconds (CASSANDRA-2305)
 * allow zero replicas in a NTS datacenter (CASSANDRA-1924)
 * make range queries respect snitch for local replicas (CASSANDRA-2286)
 * fix HH delivery when column index is larger than 2GB (CASSANDRA-2297)
 * make 2ary indexes use parent CF flush thresholds during initial build
   (CASSANDRA-2294)
 * update memtable_throughput to be a long (CASSANDRA-2158)


0.7.3
 * Keep endpoint state until aVeryLongTime (CASSANDRA-2115)
 * lower-latency read repair (CASSANDRA-2069)
 * add hinted_handoff_throttle_delay_in_ms option (CASSANDRA-2161)
 * fixes for cache save/load (CASSANDRA-2172, -2174)
 * Handle whole-row deletions in CFOutputFormat (CASSANDRA-2014)
 * Make memtable_flush_writers flush in parallel (CASSANDRA-2178)
 * Add compaction_preheat_key_cache option (CASSANDRA-2175)
 * refactor stress.py to have only one copy of the format string
   used for creating row keys (CASSANDRA-2108)
 * validate index names for \w+ (CASSANDRA-2196)
 * Fix Cassandra cli to respect timeout if schema does not settle
   (CASSANDRA-2187)
 * fix for compaction and cleanup writing old-format data into new-version
   sstable (CASSANDRA-2211, -2216)
 * add nodetool scrub (CASSANDRA-2217, -2240)
 * fix sstable2json large-row pagination (CASSANDRA-2188)
 * fix EOFing on requests for the last bytes in a file (CASSANDRA-2213)
 * fix BufferedRandomAccessFile bugs (CASSANDRA-2218, -2241)
 * check for memtable flush_after_mins exceeded every 10s (CASSANDRA-2183)
 * fix cache saving on Windows (CASSANDRA-2207)
 * add validateSchemaAgreement call + synchronization to schema
   modification operations (CASSANDRA-2222)
 * fix for reversed slice queries on large rows (CASSANDRA-2212)
 * fat clients were writing local data (CASSANDRA-2223)
 * set DEFAULT_MEMTABLE_LIFETIME_IN_MINS to 24h
 * improve detection and cleanup of partially-written sstables
   (CASSANDRA-2206)
 * fix supercolumn de/serialization when subcolumn comparator is different
   from supercolumn's (CASSANDRA-2104)
 * fix starting up on Windows when CASSANDRA_HOME contains whitespace
   (CASSANDRA-2237)
 * add [get|set][row|key]cacheSavePeriod to JMX (CASSANDRA-2100)
 * fix Hadoop ColumnFamilyOutputFormat dropping of mutations
   when batch fills up (CASSANDRA-2255)
 * move file deletions off of scheduledtasks executor (CASSANDRA-2253)


0.7.2
 * copy DecoratedKey.key when inserting into caches to avoid retaining
   a reference to the underlying buffer (CASSANDRA-2102)
 * format subcolumn names with subcomparator (CASSANDRA-2136)
 * fix column bloom filter deserialization (CASSANDRA-2165)


0.7.1
 * refactor MessageDigest creation code. (CASSANDRA-2107)
 * buffer network stack to avoid inefficient small TCP messages while avoiding
   the nagle/delayed ack problem (CASSANDRA-1896)
 * check log4j configuration for changes every 10s (CASSANDRA-1525, 1907)
 * more-efficient cross-DC replication (CASSANDRA-1530, -2051, -2138)
 * avoid polluting page cache with commitlog or sstable writes
   and seq scan operations (CASSANDRA-1470)
 * add RMI authentication options to nodetool (CASSANDRA-1921)
 * make snitches configurable at runtime (CASSANDRA-1374)
 * retry hadoop split requests on connection failure (CASSANDRA-1927)
 * implement describeOwnership for BOP, COPP (CASSANDRA-1928)
 * make read repair behave as expected for ConsistencyLevel > ONE
   (CASSANDRA-982, 2038)
 * distributed test harness (CASSANDRA-1859, 1964)
 * reduce flush lock contention (CASSANDRA-1930)
 * optimize supercolumn deserialization (CASSANDRA-1891)
 * fix CFMetaData.apply to only compare objects of the same class
   (CASSANDRA-1962)
 * allow specifying specific SSTables to compact from JMX (CASSANDRA-1963)
 * fix race condition in MessagingService.targets (CASSANDRA-1959, 2094, 2081)
 * refuse to open sstables from a future version (CASSANDRA-1935)
 * zero-copy reads (CASSANDRA-1714)
 * fix copy bounds for word Text in wordcount demo (CASSANDRA-1993)
 * fixes for contrib/javautils (CASSANDRA-1979)
 * check more frequently for memtable expiration (CASSANDRA-2000)
 * fix writing SSTable column count statistics (CASSANDRA-1976)
 * fix streaming of multiple CFs during bootstrap (CASSANDRA-1992)
 * explicitly set JVM GC new generation size with -Xmn (CASSANDRA-1968)
 * add short options for CLI flags (CASSANDRA-1565)
 * make keyspace argument to "describe keyspace" in CLI optional
   when authenticated to keyspace already (CASSANDRA-2029)
 * added option to specify -Dcassandra.join_ring=false on startup
   to allow "warm spare" nodes or performing JMX maintenance before
   joining the ring (CASSANDRA-526)
 * log migrations at INFO (CASSANDRA-2028)
 * add CLI verbose option in file mode (CASSANDRA-2030)
 * add single-line "--" comments to CLI (CASSANDRA-2032)
 * message serialization tests (CASSANDRA-1923)
 * switch from ivy to maven-ant-tasks (CASSANDRA-2017)
 * CLI attempts to block for new schema to propagate (CASSANDRA-2044)
 * fix potential overflow in nodetool cfstats (CASSANDRA-2057)
 * add JVM shutdownhook to sync commitlog (CASSANDRA-1919)
 * allow nodes to be up without being part of  normal traffic (CASSANDRA-1951)
 * fix CLI "show keyspaces" with null options on NTS (CASSANDRA-2049)
 * fix possible ByteBuffer race conditions (CASSANDRA-2066)
 * reduce garbage generated by MessagingService to prevent load spikes
   (CASSANDRA-2058)
 * fix math in RandomPartitioner.describeOwnership (CASSANDRA-2071)
 * fix deletion of sstable non-data components (CASSANDRA-2059)
 * avoid blocking gossip while deleting handoff hints (CASSANDRA-2073)
 * ignore messages from newer versions, keep track of nodes in gossip
   regardless of version (CASSANDRA-1970)
 * cache writing moved to CompactionManager to reduce i/o contention and
   updated to use non-cache-polluting writes (CASSANDRA-2053)
 * page through large rows when exporting to JSON (CASSANDRA-2041)
 * add flush_largest_memtables_at and reduce_cache_sizes_at options
   (CASSANDRA-2142)
 * add cli 'describe cluster' command (CASSANDRA-2127)
 * add cli support for setting username/password at 'connect' command
   (CASSANDRA-2111)
 * add -D option to Stress.java to allow reading hosts from a file
   (CASSANDRA-2149)
 * bound hints CF throughput between 32M and 256M (CASSANDRA-2148)
 * continue starting when invalid saved cache entries are encountered
   (CASSANDRA-2076)
 * add max_hint_window_in_ms option (CASSANDRA-1459)


0.7.0-final
 * fix offsets to ByteBuffer.get (CASSANDRA-1939)


0.7.0-rc4
 * fix cli crash after backgrounding (CASSANDRA-1875)
 * count timeouts in storageproxy latencies, and include latency
   histograms in StorageProxyMBean (CASSANDRA-1893)
 * fix CLI get recognition of supercolumns (CASSANDRA-1899)
 * enable keepalive on intra-cluster sockets (CASSANDRA-1766)
 * count timeouts towards dynamicsnitch latencies (CASSANDRA-1905)
 * Expose index-building status in JMX + cli schema description
   (CASSANDRA-1871)
 * allow [LOCAL|EACH]_QUORUM to be used with non-NetworkTopology
   replication Strategies
 * increased amount of index locks for faster commitlog replay
 * collect secondary index tombstones immediately (CASSANDRA-1914)
 * revert commitlog changes from #1780 (CASSANDRA-1917)
 * change RandomPartitioner min token to -1 to avoid collision w/
   tokens on actual nodes (CASSANDRA-1901)
 * examine the right nibble when validating TimeUUID (CASSANDRA-1910)
 * include secondary indexes in cleanup (CASSANDRA-1916)
 * CFS.scrubDataDirectories should also cleanup invalid secondary indexes
   (CASSANDRA-1904)
 * ability to disable/enable gossip on nodes to force them down
   (CASSANDRA-1108)


0.7.0-rc3
 * expose getNaturalEndpoints in StorageServiceMBean taking byte[]
   key; RMI cannot serialize ByteBuffer (CASSANDRA-1833)
 * infer org.apache.cassandra.locator for replication strategy classes
   when not otherwise specified
 * validation that generates less garbage (CASSANDRA-1814)
 * add TTL support to CLI (CASSANDRA-1838)
 * cli defaults to bytestype for subcomparator when creating
   column families (CASSANDRA-1835)
 * unregister index MBeans when index is dropped (CASSANDRA-1843)
 * make ByteBufferUtil.clone thread-safe (CASSANDRA-1847)
 * change exception for read requests during bootstrap from
   InvalidRequest to Unavailable (CASSANDRA-1862)
 * respect row-level tombstones post-flush in range scans
   (CASSANDRA-1837)
 * ReadResponseResolver check digests against each other (CASSANDRA-1830)
 * return InvalidRequest when remove of subcolumn without supercolumn
   is requested (CASSANDRA-1866)
 * flush before repair (CASSANDRA-1748)
 * SSTableExport validates key order (CASSANDRA-1884)
 * large row support for SSTableExport (CASSANDRA-1867)
 * Re-cache hot keys post-compaction without hitting disk (CASSANDRA-1878)
 * manage read repair in coordinator instead of data source, to
   provide latency information to dynamic snitch (CASSANDRA-1873)


0.7.0-rc2
 * fix live-column-count of slice ranges including tombstoned supercolumn
   with live subcolumn (CASSANDRA-1591)
 * rename o.a.c.internal.AntientropyStage -> AntiEntropyStage,
   o.a.c.request.Request_responseStage -> RequestResponseStage,
   o.a.c.internal.Internal_responseStage -> InternalResponseStage
 * add AbstractType.fromString (CASSANDRA-1767)
 * require index_type to be present when specifying index_name
   on ColumnDef (CASSANDRA-1759)
 * fix add/remove index bugs in CFMetadata (CASSANDRA-1768)
 * rebuild Strategy during system_update_keyspace (CASSANDRA-1762)
 * cli updates prompt to ... in continuation lines (CASSANDRA-1770)
 * support multiple Mutations per key in hadoop ColumnFamilyOutputFormat
   (CASSANDRA-1774)
 * improvements to Debian init script (CASSANDRA-1772)
 * use local classloader to check for version.properties (CASSANDRA-1778)
 * Validate that column names in column_metadata are valid for the
   defined comparator, and decode properly in cli (CASSANDRA-1773)
 * use cross-platform newlines in cli (CASSANDRA-1786)
 * add ExpiringColumn support to sstable import/export (CASSANDRA-1754)
 * add flush for each append to periodic commitlog mode; added
   periodic_without_flush option to disable this (CASSANDRA-1780)
 * close file handle used for post-flush truncate (CASSANDRA-1790)
 * various code cleanup (CASSANDRA-1793, -1794, -1795)
 * fix range queries against wrapped range (CASSANDRA-1781)
 * fix consistencylevel calculations for NetworkTopologyStrategy
   (CASSANDRA-1804)
 * cli support index type enum names (CASSANDRA-1810)
 * improved validation of column_metadata (CASSANDRA-1813)
 * reads at ConsistencyLevel > 1 throw UnavailableException
   immediately if insufficient live nodes exist (CASSANDRA-1803)
 * copy bytebuffers for local writes to avoid retaining the entire
   Thrift frame (CASSANDRA-1801)
 * fix NPE adding index to column w/o prior metadata (CASSANDRA-1764)
 * reduce fat client timeout (CASSANDRA-1730)
 * fix botched merge of CASSANDRA-1316


0.7.0-rc1
 * fix compaction and flush races with schema updates (CASSANDRA-1715)
 * add clustertool, config-converter, sstablekeys, and schematool
   Windows .bat files (CASSANDRA-1723)
 * reject range queries received during bootstrap (CASSANDRA-1739)
 * fix wrapping-range queries on non-minimum token (CASSANDRA-1700)
 * add nodetool cfhistogram (CASSANDRA-1698)
 * limit repaired ranges to what the nodes have in common (CASSANDRA-1674)
 * index scan treats missing columns as not matching secondary
   expressions (CASSANDRA-1745)
 * Fix misuse of DataOutputBuffer.getData in AntiEntropyService
   (CASSANDRA-1729)
 * detect and warn when obsolete version of JNA is present (CASSANDRA-1760)
 * reduce fat client timeout (CASSANDRA-1730)
 * cleanup smallest CFs first to increase free temp space for larger ones
   (CASSANDRA-1811)
 * Update windows .bat files to work outside of main Cassandra
   directory (CASSANDRA-1713)
 * fix read repair regression from 0.6.7 (CASSANDRA-1727)
 * more-efficient read repair (CASSANDRA-1719)
 * fix hinted handoff replay (CASSANDRA-1656)
 * log type of dropped messages (CASSANDRA-1677)
 * upgrade to SLF4J 1.6.1
 * fix ByteBuffer bug in ExpiringColumn.updateDigest (CASSANDRA-1679)
 * fix IntegerType.getString (CASSANDRA-1681)
 * make -Djava.net.preferIPv4Stack=true the default (CASSANDRA-628)
 * add INTERNAL_RESPONSE verb to differentiate from responses related
   to client requests (CASSANDRA-1685)
 * log tpstats when dropping messages (CASSANDRA-1660)
 * include unreachable nodes in describeSchemaVersions (CASSANDRA-1678)
 * Avoid dropping messages off the client request path (CASSANDRA-1676)
 * fix jna errno reporting (CASSANDRA-1694)
 * add friendlier error for UnknownHostException on startup (CASSANDRA-1697)
 * include jna dependency in RPM package (CASSANDRA-1690)
 * add --skip-keys option to stress.py (CASSANDRA-1696)
 * improve cli handling of non-string keys and column names
   (CASSANDRA-1701, -1693)
 * r/m extra subcomparator line in cli keyspaces output (CASSANDRA-1712)
 * add read repair chance to cli "show keyspaces"
 * upgrade to ConcurrentLinkedHashMap 1.1 (CASSANDRA-975)
 * fix index scan routing (CASSANDRA-1722)
 * fix tombstoning of supercolumns in range queries (CASSANDRA-1734)
 * clear endpoint cache after updating keyspace metadata (CASSANDRA-1741)
 * fix wrapping-range queries on non-minimum token (CASSANDRA-1700)
 * truncate includes secondary indexes (CASSANDRA-1747)
 * retain reference to PendingFile sstables (CASSANDRA-1749)
 * fix sstableimport regression (CASSANDRA-1753)
 * fix for bootstrap when no non-system tables are defined (CASSANDRA-1732)
 * handle replica unavailability in index scan (CASSANDRA-1755)
 * fix service initialization order deadlock (CASSANDRA-1756)
 * multi-line cli commands (CASSANDRA-1742)
 * fix race between snapshot and compaction (CASSANDRA-1736)
 * add listEndpointsPendingHints, deleteHintsForEndpoint JMX methods
   (CASSANDRA-1551)


0.7.0-beta3
 * add strategy options to describe_keyspace output (CASSANDRA-1560)
 * log warning when using randomly generated token (CASSANDRA-1552)
 * re-organize JMX into .db, .net, .internal, .request (CASSANDRA-1217)
 * allow nodes to change IPs between restarts (CASSANDRA-1518)
 * remember ring state between restarts by default (CASSANDRA-1518)
 * flush index built flag so we can read it before log replay (CASSANDRA-1541)
 * lock row cache updates to prevent race condition (CASSANDRA-1293)
 * remove assertion causing rare (and harmless) error messages in
   commitlog (CASSANDRA-1330)
 * fix moving nodes with no keyspaces defined (CASSANDRA-1574)
 * fix unbootstrap when no data is present in a transfer range (CASSANDRA-1573)
 * take advantage of AVRO-495 to simplify our avro IDL (CASSANDRA-1436)
 * extend authorization hierarchy to column family (CASSANDRA-1554)
 * deletion support in secondary indexes (CASSANDRA-1571)
 * meaningful error message for invalid replication strategy class
   (CASSANDRA-1566)
 * allow keyspace creation with RF > N (CASSANDRA-1428)
 * improve cli error handling (CASSANDRA-1580)
 * add cache save/load ability (CASSANDRA-1417, 1606, 1647)
 * add StorageService.getDrainProgress (CASSANDRA-1588)
 * Disallow bootstrap to an in-use token (CASSANDRA-1561)
 * Allow dynamic secondary index creation and destruction (CASSANDRA-1532)
 * log auto-guessed memtable thresholds (CASSANDRA-1595)
 * add ColumnDef support to cli (CASSANDRA-1583)
 * reduce index sample time by 75% (CASSANDRA-1572)
 * add cli support for column, strategy metadata (CASSANDRA-1578, 1612)
 * add cli support for schema modification (CASSANDRA-1584)
 * delete temp files on failed compactions (CASSANDRA-1596)
 * avoid blocking for dead nodes during removetoken (CASSANDRA-1605)
 * remove ConsistencyLevel.ZERO (CASSANDRA-1607)
 * expose in-progress compaction type in jmx (CASSANDRA-1586)
 * removed IClock & related classes from internals (CASSANDRA-1502)
 * fix removing tokens from SystemTable on decommission and removetoken
   (CASSANDRA-1609)
 * include CF metadata in cli 'show keyspaces' (CASSANDRA-1613)
 * switch from Properties to HashMap in PropertyFileSnitch to
   avoid synchronization bottleneck (CASSANDRA-1481)
 * PropertyFileSnitch configuration file renamed to
   cassandra-topology.properties
 * add cli support for get_range_slices (CASSANDRA-1088, CASSANDRA-1619)
 * Make memtable flush thresholds per-CF instead of global
   (CASSANDRA-1007, 1637)
 * add cli support for binary data without CfDef hints (CASSANDRA-1603)
 * fix building SSTable statistics post-stream (CASSANDRA-1620)
 * fix potential infinite loop in 2ary index queries (CASSANDRA-1623)
 * allow creating NTS keyspaces with no replicas configured (CASSANDRA-1626)
 * add jmx histogram of sstables accessed per read (CASSANDRA-1624)
 * remove system_rename_column_family and system_rename_keyspace from the
   client API until races can be fixed (CASSANDRA-1630, CASSANDRA-1585)
 * add cli sanity tests (CASSANDRA-1582)
 * update GC settings in cassandra.bat (CASSANDRA-1636)
 * cli support for index queries (CASSANDRA-1635)
 * cli support for updating schema memtable settings (CASSANDRA-1634)
 * cli --file option (CASSANDRA-1616)
 * reduce automatically chosen memtable sizes by 50% (CASSANDRA-1641)
 * move endpoint cache from snitch to strategy (CASSANDRA-1643)
 * fix commitlog recovery deleting the newly-created segment as well as
   the old ones (CASSANDRA-1644)
 * upgrade to Thrift 0.5 (CASSANDRA-1367)
 * renamed CL.DCQUORUM to LOCAL_QUORUM and DCQUORUMSYNC to EACH_QUORUM
 * cli truncate support (CASSANDRA-1653)
 * update GC settings in cassandra.bat (CASSANDRA-1636)
 * avoid logging when a node's ip/token is gossipped back to it (CASSANDRA-1666)


0.7-beta2
 * always use UTF-8 for hint keys (CASSANDRA-1439)
 * remove cassandra.yaml dependency from Hadoop and Pig (CASSADRA-1322)
 * expose CfDef metadata in describe_keyspaces (CASSANDRA-1363)
 * restore use of mmap_index_only option (CASSANDRA-1241)
 * dropping a keyspace with no column families generated an error
   (CASSANDRA-1378)
 * rename RackAwareStrategy to OldNetworkTopologyStrategy, RackUnawareStrategy
   to SimpleStrategy, DatacenterShardStrategy to NetworkTopologyStrategy,
   AbstractRackAwareSnitch to AbstractNetworkTopologySnitch (CASSANDRA-1392)
 * merge StorageProxy.mutate, mutateBlocking (CASSANDRA-1396)
 * faster UUIDType, LongType comparisons (CASSANDRA-1386, 1393)
 * fix setting read_repair_chance from CLI addColumnFamily (CASSANDRA-1399)
 * fix updates to indexed columns (CASSANDRA-1373)
 * fix race condition leaving to FileNotFoundException (CASSANDRA-1382)
 * fix sharded lock hash on index write path (CASSANDRA-1402)
 * add support for GT/E, LT/E in subordinate index clauses (CASSANDRA-1401)
 * cfId counter got out of sync when CFs were added (CASSANDRA-1403)
 * less chatty schema updates (CASSANDRA-1389)
 * rename column family mbeans. 'type' will now include either
   'IndexColumnFamilies' or 'ColumnFamilies' depending on the CFS type.
   (CASSANDRA-1385)
 * disallow invalid keyspace and column family names. This includes name that
   matches a '^\w+' regex. (CASSANDRA-1377)
 * use JNA, if present, to take snapshots (CASSANDRA-1371)
 * truncate hints if starting 0.7 for the first time (CASSANDRA-1414)
 * fix FD leak in single-row slicepredicate queries (CASSANDRA-1416)
 * allow index expressions against columns that are not part of the
   SlicePredicate (CASSANDRA-1410)
 * config-converter properly handles snitches and framed support
   (CASSANDRA-1420)
 * remove keyspace argument from multiget_count (CASSANDRA-1422)
 * allow specifying cassandra.yaml location as (local or remote) URL
   (CASSANDRA-1126)
 * fix using DynamicEndpointSnitch with NetworkTopologyStrategy
   (CASSANDRA-1429)
 * Add CfDef.default_validation_class (CASSANDRA-891)
 * fix EstimatedHistogram.max (CASSANDRA-1413)
 * quorum read optimization (CASSANDRA-1622)
 * handle zero-length (or missing) rows during HH paging (CASSANDRA-1432)
 * include secondary indexes during schema migrations (CASSANDRA-1406)
 * fix commitlog header race during schema change (CASSANDRA-1435)
 * fix ColumnFamilyStoreMBeanIterator to use new type name (CASSANDRA-1433)
 * correct filename generated by xml->yaml converter (CASSANDRA-1419)
 * add CMSInitiatingOccupancyFraction=75 and UseCMSInitiatingOccupancyOnly
   to default JVM options
 * decrease jvm heap for cassandra-cli (CASSANDRA-1446)
 * ability to modify keyspaces and column family definitions on a live cluster
   (CASSANDRA-1285)
 * support for Hadoop Streaming [non-jvm map/reduce via stdin/out]
   (CASSANDRA-1368)
 * Move persistent sstable stats from the system table to an sstable component
   (CASSANDRA-1430)
 * remove failed bootstrap attempt from pending ranges when gossip times
   it out after 1h (CASSANDRA-1463)
 * eager-create tcp connections to other cluster members (CASSANDRA-1465)
 * enumerate stages and derive stage from message type instead of
   transmitting separately (CASSANDRA-1465)
 * apply reversed flag during collation from different data sources
   (CASSANDRA-1450)
 * make failure to remove commitlog segment non-fatal (CASSANDRA-1348)
 * correct ordering of drain operations so CL.recover is no longer
   necessary (CASSANDRA-1408)
 * removed keyspace from describe_splits method (CASSANDRA-1425)
 * rename check_schema_agreement to describe_schema_versions
   (CASSANDRA-1478)
 * fix QUORUM calculation for RF > 3 (CASSANDRA-1487)
 * remove tombstones during non-major compactions when bloom filter
   verifies that row does not exist in other sstables (CASSANDRA-1074)
 * nodes that coordinated a loadbalance in the past could not be seen by
   newly added nodes (CASSANDRA-1467)
 * exposed endpoint states (gossip details) via jmx (CASSANDRA-1467)
 * ensure that compacted sstables are not included when new readers are
   instantiated (CASSANDRA-1477)
 * by default, calculate heap size and memtable thresholds at runtime (CASSANDRA-1469)
 * fix races dealing with adding/dropping keyspaces and column families in
   rapid succession (CASSANDRA-1477)
 * clean up of Streaming system (CASSANDRA-1503, 1504, 1506)
 * add options to configure Thrift socket keepalive and buffer sizes (CASSANDRA-1426)
 * make contrib CassandraServiceDataCleaner recursive (CASSANDRA-1509)
 * min, max compaction threshold are configurable and persistent
   per-ColumnFamily (CASSANDRA-1468)
 * fix replaying the last mutation in a commitlog unnecessarily
   (CASSANDRA-1512)
 * invoke getDefaultUncaughtExceptionHandler from DTPE with the original
   exception rather than the ExecutionException wrapper (CASSANDRA-1226)
 * remove Clock from the Thrift (and Avro) API (CASSANDRA-1501)
 * Close intra-node sockets when connection is broken (CASSANDRA-1528)
 * RPM packaging spec file (CASSANDRA-786)
 * weighted request scheduler (CASSANDRA-1485)
 * treat expired columns as deleted (CASSANDRA-1539)
 * make IndexInterval configurable (CASSANDRA-1488)
 * add describe_snitch to Thrift API (CASSANDRA-1490)
 * MD5 authenticator compares plain text submitted password with MD5'd
   saved property, instead of vice versa (CASSANDRA-1447)
 * JMX MessagingService pending and completed counts (CASSANDRA-1533)
 * fix race condition processing repair responses (CASSANDRA-1511)
 * make repair blocking (CASSANDRA-1511)
 * create EndpointSnitchInfo and MBean to expose rack and DC (CASSANDRA-1491)
 * added option to contrib/word_count to output results back to Cassandra
   (CASSANDRA-1342)
 * rewrite Hadoop ColumnFamilyRecordWriter to pool connections, retry to
   multiple Cassandra nodes, and smooth impact on the Cassandra cluster
   by using smaller batch sizes (CASSANDRA-1434)
 * fix setting gc_grace_seconds via CLI (CASSANDRA-1549)
 * support TTL'd index values (CASSANDRA-1536)
 * make removetoken work like decommission (CASSANDRA-1216)
 * make cli comparator-aware and improve quote rules (CASSANDRA-1523,-1524)
 * make nodetool compact and cleanup blocking (CASSANDRA-1449)
 * add memtable, cache information to GCInspector logs (CASSANDRA-1558)
 * enable/disable HintedHandoff via JMX (CASSANDRA-1550)
 * Ignore stray files in the commit log directory (CASSANDRA-1547)
 * Disallow bootstrap to an in-use token (CASSANDRA-1561)


0.7-beta1
 * sstable versioning (CASSANDRA-389)
 * switched to slf4j logging (CASSANDRA-625)
 * add (optional) expiration time for column (CASSANDRA-699)
 * access levels for authentication/authorization (CASSANDRA-900)
 * add ReadRepairChance to CF definition (CASSANDRA-930)
 * fix heisenbug in system tests, especially common on OS X (CASSANDRA-944)
 * convert to byte[] keys internally and all public APIs (CASSANDRA-767)
 * ability to alter schema definitions on a live cluster (CASSANDRA-44)
 * renamed configuration file to cassandra.xml, and log4j.properties to
   log4j-server.properties, which must now be loaded from
   the classpath (which is how our scripts in bin/ have always done it)
   (CASSANDRA-971)
 * change get_count to require a SlicePredicate. create multi_get_count
   (CASSANDRA-744)
 * re-organized endpointsnitch implementations and added SimpleSnitch
   (CASSANDRA-994)
 * Added preload_row_cache option (CASSANDRA-946)
 * add CRC to commitlog header (CASSANDRA-999)
 * removed deprecated batch_insert and get_range_slice methods (CASSANDRA-1065)
 * add truncate thrift method (CASSANDRA-531)
 * http mini-interface using mx4j (CASSANDRA-1068)
 * optimize away copy of sliced row on memtable read path (CASSANDRA-1046)
 * replace constant-size 2GB mmaped segments and special casing for index
   entries spanning segment boundaries, with SegmentedFile that computes
   segments that always contain entire entries/rows (CASSANDRA-1117)
 * avoid reading large rows into memory during compaction (CASSANDRA-16)
 * added hadoop OutputFormat (CASSANDRA-1101)
 * efficient Streaming (no more anticompaction) (CASSANDRA-579)
 * split commitlog header into separate file and add size checksum to
   mutations (CASSANDRA-1179)
 * avoid allocating a new byte[] for each mutation on replay (CASSANDRA-1219)
 * revise HH schema to be per-endpoint (CASSANDRA-1142)
 * add joining/leaving status to nodetool ring (CASSANDRA-1115)
 * allow multiple repair sessions per node (CASSANDRA-1190)
 * optimize away MessagingService for local range queries (CASSANDRA-1261)
 * make framed transport the default so malformed requests can't OOM the
   server (CASSANDRA-475)
 * significantly faster reads from row cache (CASSANDRA-1267)
 * take advantage of row cache during range queries (CASSANDRA-1302)
 * make GCGraceSeconds a per-ColumnFamily value (CASSANDRA-1276)
 * keep persistent row size and column count statistics (CASSANDRA-1155)
 * add IntegerType (CASSANDRA-1282)
 * page within a single row during hinted handoff (CASSANDRA-1327)
 * push DatacenterShardStrategy configuration into keyspace definition,
   eliminating datacenter.properties. (CASSANDRA-1066)
 * optimize forward slices starting with '' and single-index-block name
   queries by skipping the column index (CASSANDRA-1338)
 * streaming refactor (CASSANDRA-1189)
 * faster comparison for UUID types (CASSANDRA-1043)
 * secondary index support (CASSANDRA-749 and subtasks)
 * make compaction buckets deterministic (CASSANDRA-1265)


0.6.6
 * Allow using DynamicEndpointSnitch with RackAwareStrategy (CASSANDRA-1429)
 * remove the remaining vestiges of the unfinished DatacenterShardStrategy
   (replaced by NetworkTopologyStrategy in 0.7)


0.6.5
 * fix key ordering in range query results with RandomPartitioner
   and ConsistencyLevel > ONE (CASSANDRA-1145)
 * fix for range query starting with the wrong token range (CASSANDRA-1042)
 * page within a single row during hinted handoff (CASSANDRA-1327)
 * fix compilation on non-sun JDKs (CASSANDRA-1061)
 * remove String.trim() call on row keys in batch mutations (CASSANDRA-1235)
 * Log summary of dropped messages instead of spamming log (CASSANDRA-1284)
 * add dynamic endpoint snitch (CASSANDRA-981)
 * fix streaming for keyspaces with hyphens in their name (CASSANDRA-1377)
 * fix errors in hard-coded bloom filter optKPerBucket by computing it
   algorithmically (CASSANDRA-1220
 * remove message deserialization stage, and uncap read/write stages
   so slow reads/writes don't block gossip processing (CASSANDRA-1358)
 * add jmx port configuration to Debian package (CASSANDRA-1202)
 * use mlockall via JNA, if present, to prevent Linux from swapping
   out parts of the JVM (CASSANDRA-1214)


0.6.4
 * avoid queuing multiple hint deliveries for the same endpoint
   (CASSANDRA-1229)
 * better performance for and stricter checking of UTF8 column names
   (CASSANDRA-1232)
 * extend option to lower compaction priority to hinted handoff
   as well (CASSANDRA-1260)
 * log errors in gossip instead of re-throwing (CASSANDRA-1289)
 * avoid aborting commitlog replay prematurely if a flushed-but-
   not-removed commitlog segment is encountered (CASSANDRA-1297)
 * fix duplicate rows being read during mapreduce (CASSANDRA-1142)
 * failure detection wasn't closing command sockets (CASSANDRA-1221)
 * cassandra-cli.bat works on windows (CASSANDRA-1236)
 * pre-emptively drop requests that cannot be processed within RPCTimeout
   (CASSANDRA-685)
 * add ack to Binary write verb and update CassandraBulkLoader
   to wait for acks for each row (CASSANDRA-1093)
 * added describe_partitioner Thrift method (CASSANDRA-1047)
 * Hadoop jobs no longer require the Cassandra storage-conf.xml
   (CASSANDRA-1280, CASSANDRA-1047)
 * log thread pool stats when GC is excessive (CASSANDRA-1275)
 * remove gossip message size limit (CASSANDRA-1138)
 * parallelize local and remote reads during multiget, and respect snitch
   when determining whether to do local read for CL.ONE (CASSANDRA-1317)
 * fix read repair to use requested consistency level on digest mismatch,
   rather than assuming QUORUM (CASSANDRA-1316)
 * process digest mismatch re-reads in parallel (CASSANDRA-1323)
 * switch hints CF comparator to BytesType (CASSANDRA-1274)


0.6.3
 * retry to make streaming connections up to 8 times. (CASSANDRA-1019)
 * reject describe_ring() calls on invalid keyspaces (CASSANDRA-1111)
 * fix cache size calculation for size of 100% (CASSANDRA-1129)
 * fix cache capacity only being recalculated once (CASSANDRA-1129)
 * remove hourly scan of all hints on the off chance that the gossiper
   missed a status change; instead, expose deliverHintsToEndpoint to JMX
   so it can be done manually, if necessary (CASSANDRA-1141)
 * don't reject reads at CL.ALL (CASSANDRA-1152)
 * reject deletions to supercolumns in CFs containing only standard
   columns (CASSANDRA-1139)
 * avoid preserving login information after client disconnects
   (CASSANDRA-1057)
 * prefer sun jdk to openjdk in debian init script (CASSANDRA-1174)
 * detect partioner config changes between restarts and fail fast
   (CASSANDRA-1146)
 * use generation time to resolve node token reassignment disagreements
   (CASSANDRA-1118)
 * restructure the startup ordering of Gossiper and MessageService to avoid
   timing anomalies (CASSANDRA-1160)
 * detect incomplete commit log hearders (CASSANDRA-1119)
 * force anti-entropy service to stream files on the stream stage to avoid
   sending streams out of order (CASSANDRA-1169)
 * remove inactive stream managers after AES streams files (CASSANDRA-1169)
 * allow removing entire row through batch_mutate Deletion (CASSANDRA-1027)
 * add JMX metrics for row-level bloom filter false positives (CASSANDRA-1212)
 * added a redhat init script to contrib (CASSANDRA-1201)
 * use midpoint when bootstrapping a new machine into range with not
   much data yet instead of random token (CASSANDRA-1112)
 * kill server on OOM in executor stage as well as Thrift (CASSANDRA-1226)
 * remove opportunistic repairs, when two machines with overlapping replica
   responsibilities happen to finish major compactions of the same CF near
   the same time.  repairs are now fully manual (CASSANDRA-1190)
 * add ability to lower compaction priority (default is no change from 0.6.2)
   (CASSANDRA-1181)


0.6.2
 * fix contrib/word_count build. (CASSANDRA-992)
 * split CommitLogExecutorService into BatchCommitLogExecutorService and
   PeriodicCommitLogExecutorService (CASSANDRA-1014)
 * add latency histograms to CFSMBean (CASSANDRA-1024)
 * make resolving timestamp ties deterministic by using value bytes
   as a tiebreaker (CASSANDRA-1039)
 * Add option to turn off Hinted Handoff (CASSANDRA-894)
 * fix windows startup (CASSANDRA-948)
 * make concurrent_reads, concurrent_writes configurable at runtime via JMX
   (CASSANDRA-1060)
 * disable GCInspector on non-Sun JVMs (CASSANDRA-1061)
 * fix tombstone handling in sstable rows with no other data (CASSANDRA-1063)
 * fix size of row in spanned index entries (CASSANDRA-1056)
 * install json2sstable, sstable2json, and sstablekeys to Debian package
 * StreamingService.StreamDestinations wouldn't empty itself after streaming
   finished (CASSANDRA-1076)
 * added Collections.shuffle(splits) before returning the splits in
   ColumnFamilyInputFormat (CASSANDRA-1096)
 * do not recalculate cache capacity post-compaction if it's been manually
   modified (CASSANDRA-1079)
 * better defaults for flush sorter + writer executor queue sizes
   (CASSANDRA-1100)
 * windows scripts for SSTableImport/Export (CASSANDRA-1051)
 * windows script for nodetool (CASSANDRA-1113)
 * expose PhiConvictThreshold (CASSANDRA-1053)
 * make repair of RF==1 a no-op (CASSANDRA-1090)
 * improve default JVM GC options (CASSANDRA-1014)
 * fix SlicePredicate serialization inside Hadoop jobs (CASSANDRA-1049)
 * close Thrift sockets in Hadoop ColumnFamilyRecordReader (CASSANDRA-1081)


0.6.1
 * fix NPE in sstable2json when no excluded keys are given (CASSANDRA-934)
 * keep the replica set constant throughout the read repair process
   (CASSANDRA-937)
 * allow querying getAllRanges with empty token list (CASSANDRA-933)
 * fix command line arguments inversion in clustertool (CASSANDRA-942)
 * fix race condition that could trigger a false-positive assertion
   during post-flush discard of old commitlog segments (CASSANDRA-936)
 * fix neighbor calculation for anti-entropy repair (CASSANDRA-924)
 * perform repair even for small entropy differences (CASSANDRA-924)
 * Use hostnames in CFInputFormat to allow Hadoop's naive string-based
   locality comparisons to work (CASSANDRA-955)
 * cache read-only BufferedRandomAccessFile length to avoid
   3 system calls per invocation (CASSANDRA-950)
 * nodes with IPv6 (and no IPv4) addresses could not join cluster
   (CASSANDRA-969)
 * Retrieve the correct number of undeleted columns, if any, from
   a supercolumn in a row that had been deleted previously (CASSANDRA-920)
 * fix index scans that cross the 2GB mmap boundaries for both mmap
   and standard i/o modes (CASSANDRA-866)
 * expose drain via nodetool (CASSANDRA-978)


0.6.0-RC1
 * JMX drain to flush memtables and run through commit log (CASSANDRA-880)
 * Bootstrapping can skip ranges under the right conditions (CASSANDRA-902)
 * fix merging row versions in range_slice for CL > ONE (CASSANDRA-884)
 * default write ConsistencyLeven chaned from ZERO to ONE
 * fix for index entries spanning mmap buffer boundaries (CASSANDRA-857)
 * use lexical comparison if time part of TimeUUIDs are the same
   (CASSANDRA-907)
 * bound read, mutation, and response stages to fix possible OOM
   during log replay (CASSANDRA-885)
 * Use microseconds-since-epoch (UTC) in cli, instead of milliseconds
 * Treat batch_mutate Deletion with null supercolumn as "apply this predicate
   to top level supercolumns" (CASSANDRA-834)
 * Streaming destination nodes do not update their JMX status (CASSANDRA-916)
 * Fix internal RPC timeout calculation (CASSANDRA-911)
 * Added Pig loadfunc to contrib/pig (CASSANDRA-910)


0.6.0-beta3
 * fix compaction bucketing bug (CASSANDRA-814)
 * update windows batch file (CASSANDRA-824)
 * deprecate KeysCachedFraction configuration directive in favor
   of KeysCached; move to unified-per-CF key cache (CASSANDRA-801)
 * add invalidateRowCache to ColumnFamilyStoreMBean (CASSANDRA-761)
 * send Handoff hints to natural locations to reduce load on
   remaining nodes in a failure scenario (CASSANDRA-822)
 * Add RowWarningThresholdInMB configuration option to warn before very
   large rows get big enough to threaten node stability, and -x option to
   be able to remove them with sstable2json if the warning is unheeded
   until it's too late (CASSANDRA-843)
 * Add logging of GC activity (CASSANDRA-813)
 * fix ConcurrentModificationException in commitlog discard (CASSANDRA-853)
 * Fix hardcoded row count in Hadoop RecordReader (CASSANDRA-837)
 * Add a jmx status to the streaming service and change several DEBUG
   messages to INFO (CASSANDRA-845)
 * fix classpath in cassandra-cli.bat for Windows (CASSANDRA-858)
 * allow re-specifying host, port to cassandra-cli if invalid ones
   are first tried (CASSANDRA-867)
 * fix race condition handling rpc timeout in the coordinator
   (CASSANDRA-864)
 * Remove CalloutLocation and StagingFileDirectory from storage-conf files
   since those settings are no longer used (CASSANDRA-878)
 * Parse a long from RowWarningThresholdInMB instead of an int (CASSANDRA-882)
 * Remove obsolete ControlPort code from DatabaseDescriptor (CASSANDRA-886)
 * move skipBytes side effect out of assert (CASSANDRA-899)
 * add "double getLoad" to StorageServiceMBean (CASSANDRA-898)
 * track row stats per CF at compaction time (CASSANDRA-870)
 * disallow CommitLogDirectory matching a DataFileDirectory (CASSANDRA-888)
 * default key cache size is 200k entries, changed from 10% (CASSANDRA-863)
 * add -Dcassandra-foreground=yes to cassandra.bat
 * exit if cluster name is changed unexpectedly (CASSANDRA-769)


0.6.0-beta1/beta2
 * add batch_mutate thrift command, deprecating batch_insert (CASSANDRA-336)
 * remove get_key_range Thrift API, deprecated in 0.5 (CASSANDRA-710)
 * add optional login() Thrift call for authentication (CASSANDRA-547)
 * support fat clients using gossiper and StorageProxy to perform
   replication in-process [jvm-only] (CASSANDRA-535)
 * support mmapped I/O for reads, on by default on 64bit JVMs
   (CASSANDRA-408, CASSANDRA-669)
 * improve insert concurrency, particularly during Hinted Handoff
   (CASSANDRA-658)
 * faster network code (CASSANDRA-675)
 * stress.py moved to contrib (CASSANDRA-635)
 * row caching [must be explicitly enabled per-CF in config] (CASSANDRA-678)
 * present a useful measure of compaction progress in JMX (CASSANDRA-599)
 * add bin/sstablekeys (CASSNADRA-679)
 * add ConsistencyLevel.ANY (CASSANDRA-687)
 * make removetoken remove nodes from gossip entirely (CASSANDRA-644)
 * add ability to set cache sizes at runtime (CASSANDRA-708)
 * report latency and cache hit rate statistics with lifetime totals
   instead of average over the last minute (CASSANDRA-702)
 * support get_range_slice for RandomPartitioner (CASSANDRA-745)
 * per-keyspace replication factory and replication strategy (CASSANDRA-620)
 * track latency in microseconds (CASSANDRA-733)
 * add describe_ Thrift methods, deprecating get_string_property and
   get_string_list_property
 * jmx interface for tracking operation mode and streams in general.
   (CASSANDRA-709)
 * keep memtables in sorted order to improve range query performance
   (CASSANDRA-799)
 * use while loop instead of recursion when trimming sstables compaction list
   to avoid blowing stack in pathological cases (CASSANDRA-804)
 * basic Hadoop map/reduce support (CASSANDRA-342)


0.5.1
 * ensure all files for an sstable are streamed to the same directory.
   (CASSANDRA-716)
 * more accurate load estimate for bootstrapping (CASSANDRA-762)
 * tolerate dead or unavailable bootstrap target on write (CASSANDRA-731)
 * allow larger numbers of keys (> 140M) in a sstable bloom filter
   (CASSANDRA-790)
 * include jvm argument improvements from CASSANDRA-504 in debian package
 * change streaming chunk size to 32MB to accomodate Windows XP limitations
   (was 64MB) (CASSANDRA-795)
 * fix get_range_slice returning results in the wrong order (CASSANDRA-781)


0.5.0 final
 * avoid attempting to delete temporary bootstrap files twice (CASSANDRA-681)
 * fix bogus NaN in nodeprobe cfstats output (CASSANDRA-646)
 * provide a policy for dealing with single thread executors w/ a full queue
   (CASSANDRA-694)
 * optimize inner read in MessagingService, vastly improving multiple-node
   performance (CASSANDRA-675)
 * wait for table flush before streaming data back to a bootstrapping node.
   (CASSANDRA-696)
 * keep track of bootstrapping sources by table so that bootstrapping doesn't
   give the indication of finishing early (CASSANDRA-673)


0.5.0 RC3
 * commit the correct version of the patch for CASSANDRA-663


0.5.0 RC2 (unreleased)
 * fix bugs in converting get_range_slice results to Thrift
   (CASSANDRA-647, CASSANDRA-649)
 * expose java.util.concurrent.TimeoutException in StorageProxy methods
   (CASSANDRA-600)
 * TcpConnectionManager was holding on to disconnected connections,
   giving the false indication they were being used. (CASSANDRA-651)
 * Remove duplicated write. (CASSANDRA-662)
 * Abort bootstrap if IP is already in the token ring (CASSANDRA-663)
 * increase default commitlog sync period, and wait for last sync to
   finish before submitting another (CASSANDRA-668)


0.5.0 RC1
 * Fix potential NPE in get_range_slice (CASSANDRA-623)
 * add CRC32 to commitlog entries (CASSANDRA-605)
 * fix data streaming on windows (CASSANDRA-630)
 * GC compacted sstables after cleanup and compaction (CASSANDRA-621)
 * Speed up anti-entropy validation (CASSANDRA-629)
 * Fix anti-entropy assertion error (CASSANDRA-639)
 * Fix pending range conflicts when bootstapping or moving
   multiple nodes at once (CASSANDRA-603)
 * Handle obsolete gossip related to node movement in the case where
   one or more nodes is down when the movement occurs (CASSANDRA-572)
 * Include dead nodes in gossip to avoid a variety of problems
   and fix HH to removed nodes (CASSANDRA-634)
 * return an InvalidRequestException for mal-formed SlicePredicates
   (CASSANDRA-643)
 * fix bug determining closest neighbor for use in multiple datacenters
   (CASSANDRA-648)
 * Vast improvements in anticompaction speed (CASSANDRA-607)
 * Speed up log replay and writes by avoiding redundant serializations
   (CASSANDRA-652)


0.5.0 beta 2
 * Bootstrap improvements (several tickets)
 * add nodeprobe repair anti-entropy feature (CASSANDRA-193, CASSANDRA-520)
 * fix possibility of partition when many nodes restart at once
   in clusters with multiple seeds (CASSANDRA-150)
 * fix NPE in get_range_slice when no data is found (CASSANDRA-578)
 * fix potential NPE in hinted handoff (CASSANDRA-585)
 * fix cleanup of local "system" keyspace (CASSANDRA-576)
 * improve computation of cluster load balance (CASSANDRA-554)
 * added super column read/write, column count, and column/row delete to
   cassandra-cli (CASSANDRA-567, CASSANDRA-594)
 * fix returning live subcolumns of deleted supercolumns (CASSANDRA-583)
 * respect JAVA_HOME in bin/ scripts (several tickets)
 * add StorageService.initClient for fat clients on the JVM (CASSANDRA-535)
   (see contrib/client_only for an example of use)
 * make consistency_level functional in get_range_slice (CASSANDRA-568)
 * optimize key deserialization for RandomPartitioner (CASSANDRA-581)
 * avoid GCing tombstones except on major compaction (CASSANDRA-604)
 * increase failure conviction threshold, resulting in less nodes
   incorrectly (and temporarily) marked as down (CASSANDRA-610)
 * respect memtable thresholds during log replay (CASSANDRA-609)
 * support ConsistencyLevel.ALL on read (CASSANDRA-584)
 * add nodeprobe removetoken command (CASSANDRA-564)


0.5.0 beta
 * Allow multiple simultaneous flushes, improving flush throughput
   on multicore systems (CASSANDRA-401)
 * Split up locks to improve write and read throughput on multicore systems
   (CASSANDRA-444, CASSANDRA-414)
 * More efficient use of memory during compaction (CASSANDRA-436)
 * autobootstrap option: when enabled, all non-seed nodes will attempt
   to bootstrap when started, until bootstrap successfully
   completes. -b option is removed.  (CASSANDRA-438)
 * Unless a token is manually specified in the configuration xml,
   a bootstraping node will use a token that gives it half the
   keys from the most-heavily-loaded node in the cluster,
   instead of generating a random token.
   (CASSANDRA-385, CASSANDRA-517)
 * Miscellaneous bootstrap fixes (several tickets)
 * Ability to change a node's token even after it has data on it
   (CASSANDRA-541)
 * Ability to decommission a live node from the ring (CASSANDRA-435)
 * Semi-automatic loadbalancing via nodeprobe (CASSANDRA-192)
 * Add ability to set compaction thresholds at runtime via
   JMX / nodeprobe.  (CASSANDRA-465)
 * Add "comment" field to ColumnFamily definition. (CASSANDRA-481)
 * Additional JMX metrics (CASSANDRA-482)
 * JSON based export and import tools (several tickets)
 * Hinted Handoff fixes (several tickets)
 * Add key cache to improve read performance (CASSANDRA-423)
 * Simplified construction of custom ReplicationStrategy classes
   (CASSANDRA-497)
 * Graphical application (Swing) for ring integrity verification and
   visualization was added to contrib (CASSANDRA-252)
 * Add DCQUORUM, DCQUORUMSYNC consistency levels and corresponding
   ReplicationStrategy / EndpointSnitch classes.  Experimental.
   (CASSANDRA-492)
 * Web client interface added to contrib (CASSANDRA-457)
 * More-efficient flush for Random, CollatedOPP partitioners
   for normal writes (CASSANDRA-446) and bulk load (CASSANDRA-420)
 * Add MemtableFlushAfterMinutes, a global replacement for the old
   per-CF FlushPeriodInMinutes setting (CASSANDRA-463)
 * optimizations to slice reading (CASSANDRA-350) and supercolumn
   queries (CASSANDRA-510)
 * force binding to given listenaddress for nodes with multiple
   interfaces (CASSANDRA-546)
 * stress.py benchmarking tool improvements (several tickets)
 * optimized replica placement code (CASSANDRA-525)
 * faster log replay on restart (CASSANDRA-539, CASSANDRA-540)
 * optimized local-node writes (CASSANDRA-558)
 * added get_range_slice, deprecating get_key_range (CASSANDRA-344)
 * expose TimedOutException to thrift (CASSANDRA-563)


0.4.2
 * Add validation disallowing null keys (CASSANDRA-486)
 * Fix race conditions in TCPConnectionManager (CASSANDRA-487)
 * Fix using non-utf8-aware comparison as a sanity check.
   (CASSANDRA-493)
 * Improve default garbage collector options (CASSANDRA-504)
 * Add "nodeprobe flush" (CASSANDRA-505)
 * remove NotFoundException from get_slice throws list (CASSANDRA-518)
 * fix get (not get_slice) of entire supercolumn (CASSANDRA-508)
 * fix null token during bootstrap (CASSANDRA-501)


0.4.1
 * Fix FlushPeriod columnfamily configuration regression
   (CASSANDRA-455)
 * Fix long column name support (CASSANDRA-460)
 * Fix for serializing a row that only contains tombstones
   (CASSANDRA-458)
 * Fix for discarding unneeded commitlog segments (CASSANDRA-459)
 * Add SnapshotBeforeCompaction configuration option (CASSANDRA-426)
 * Fix compaction abort under insufficient disk space (CASSANDRA-473)
 * Fix reading subcolumn slice from tombstoned CF (CASSANDRA-484)
 * Fix race condition in RVH causing occasional NPE (CASSANDRA-478)


0.4.0
 * fix get_key_range problems when a node is down (CASSANDRA-440)
   and add UnavailableException to more Thrift methods
 * Add example EndPointSnitch contrib code (several tickets)


0.4.0 RC2
 * fix SSTable generation clash during compaction (CASSANDRA-418)
 * reject method calls with null parameters (CASSANDRA-308)
 * properly order ranges in nodeprobe output (CASSANDRA-421)
 * fix logging of certain errors on executor threads (CASSANDRA-425)


0.4.0 RC1
 * Bootstrap feature is live; use -b on startup (several tickets)
 * Added multiget api (CASSANDRA-70)
 * fix Deadlock with SelectorManager.doProcess and TcpConnection.write
   (CASSANDRA-392)
 * remove key cache b/c of concurrency bugs in third-party
   CLHM library (CASSANDRA-405)
 * update non-major compaction logic to use two threshold values
   (CASSANDRA-407)
 * add periodic / batch commitlog sync modes (several tickets)
 * inline BatchMutation into batch_insert params (CASSANDRA-403)
 * allow setting the logging level at runtime via mbean (CASSANDRA-402)
 * change default comparator to BytesType (CASSANDRA-400)
 * add forwards-compatible ConsistencyLevel parameter to get_key_range
   (CASSANDRA-322)
 * r/m special case of blocking for local destination when writing with
   ConsistencyLevel.ZERO (CASSANDRA-399)
 * Fixes to make BinaryMemtable [bulk load interface] useful (CASSANDRA-337);
   see contrib/bmt_example for an example of using it.
 * More JMX properties added (several tickets)
 * Thrift changes (several tickets)
    - Merged _super get methods with the normal ones; return values
      are now of ColumnOrSuperColumn.
    - Similarly, merged batch_insert_super into batch_insert.



0.4.0 beta
 * On-disk data format has changed to allow billions of keys/rows per
   node instead of only millions
 * Multi-keyspace support
 * Scan all sstables for all queries to avoid situations where
   different types of operation on the same ColumnFamily could
   disagree on what data was present
 * Snapshot support via JMX
 * Thrift API has changed a _lot_:
    - removed time-sorted CFs; instead, user-defined comparators
      may be defined on the column names, which are now byte arrays.
      Default comparators are provided for UTF8, Bytes, Ascii, Long (i64),
      and UUID types.
    - removed colon-delimited strings in thrift api in favor of explicit
      structs such as ColumnPath, ColumnParent, etc.  Also normalized
      thrift struct and argument naming.
    - Added columnFamily argument to get_key_range.
    - Change signature of get_slice to accept starting and ending
      columns as well as an offset.  (This allows use of indexes.)
      Added "ascending" flag to allow reasonably-efficient reverse
      scans as well.  Removed get_slice_by_range as redundant.
    - get_key_range operates on one CF at a time
    - changed `block` boolean on insert methods to ConsistencyLevel enum,
      with options of NONE, ONE, QUORUM, and ALL.
    - added similar consistency_level parameter to read methods
    - column-name-set slice with no names given now returns zero columns
      instead of all of them.  ("all" can run your server out of memory.
      use a range-based slice with a high max column count instead.)
 * Removed the web interface. Node information can now be obtained by
   using the newly introduced nodeprobe utility.
 * More JMX stats
 * Remove magic values from internals (e.g. special key to indicate
   when to flush memtables)
 * Rename configuration "table" to "keyspace"
 * Moved to crash-only design; no more shutdown (just kill the process)
 * Lots of bug fixes

Full list of issues resolved in 0.4 is at https://issues.apache.org/jira/secure/IssueNavigator.jspa?reset=true&&pid=12310865&fixfor=12313862&resolution=1&sorter/field=issuekey&sorter/order=DESC


0.3.0 RC3
 * Fix potential deadlock under load in TCPConnection.
   (CASSANDRA-220)


0.3.0 RC2
 * Fix possible data loss when server is stopped after replaying
   log but before new inserts force memtable flush.
   (CASSANDRA-204)
 * Added BUGS file


0.3.0 RC1
 * Range queries on keys, including user-defined key collation
 * Remove support
 * Workarounds for a weird bug in JDK select/register that seems
   particularly common on VM environments. Cassandra should deploy
   fine on EC2 now
 * Much improved infrastructure: the beginnings of a decent test suite
   ("ant test" for unit tests; "nosetests" for system tests), code
   coverage reporting, etc.
 * Expanded node status reporting via JMX
 * Improved error reporting/logging on both server and client
 * Reduced memory footprint in default configuration
 * Combined blocking and non-blocking versions of insert APIs
 * Added FlushPeriodInMinutes configuration parameter to force
   flushing of infrequently-updated ColumnFamilies<|MERGE_RESOLUTION|>--- conflicted
+++ resolved
@@ -1,4 +1,3 @@
-<<<<<<< HEAD
 3.11.0
  * cdc column addition strikes again (CASSANDRA-13382)
  * Fix static column indexes (CASSANDRA-13277) 
@@ -19,10 +18,7 @@
  * NoReplicationTokenAllocator should work with zero replication factor (CASSANDRA-12983)
  * Address message coalescing regression (CASSANDRA-12676)
 Merged from 3.0:
-=======
-3.0.13
  * Use the Kernel32 library to retrieve the PID on Windows and fix startup checks (CASSANDRA-13333)
->>>>>>> 9b8692c6
  * Fix code to not exchange schema across major versions (CASSANDRA-13274)
  * Dropping column results in "corrupt" SSTable (CASSANDRA-13337)
  * Bugs handling range tombstones in the sstable iterators (CASSANDRA-13340)
