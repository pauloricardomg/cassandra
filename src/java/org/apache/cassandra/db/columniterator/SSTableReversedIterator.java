--- conflicted
+++ resolved
@@ -185,14 +185,8 @@
 
         // Reads the unfiltered from disk and load them into the reader buffer. It stops reading when either the partition
         // is fully read, or when stopReadingDisk() returns true.
-<<<<<<< HEAD
         protected void loadFromDisk(ClusteringBound start,
                                     ClusteringBound end,
-                                    boolean includeFirst,
-=======
-        protected void loadFromDisk(Slice.Bound start,
-                                    Slice.Bound end,
->>>>>>> 285153f6
                                     boolean hasPreviousBlock,
                                     boolean hasNextBlock,
                                     ClusteringPrefix currentFirstName,
