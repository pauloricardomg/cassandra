--- conflicted
+++ resolved
@@ -74,19 +74,12 @@
     {
         try
         {
-<<<<<<< HEAD
             if (version < MessagingService.VERSION_20)
                 throw new UnsupportedOperationException(String.format("Unable to read obsolete message version %s; "
                                                                       + "The earliest version supported is 2.0.0",
                                                                       version));
 
-            handleModernVersion();
-=======
-            if (version < MessagingService.VERSION_12)
-                throw new UnsupportedOperationException("Unable to read obsolete message version " + version + "; the earliest version supported is 1.2.0");
-
             receiveMessages();
->>>>>>> e70f4f81
         }
         catch (EOFException e)
         {
@@ -125,7 +118,9 @@
         {
             logger.debug("Upgrading incoming connection to be compressed");
             if (version < MessagingService.VERSION_21)
+            {
                 in = new DataInputStream(new SnappyInputStream(socket.getInputStream()));
+            }
             else
             {
                 LZ4FastDecompressor decompressor = LZ4Factory.fastestInstance().fastDecompressor();
