--- conflicted
+++ resolved
@@ -34,13 +34,10 @@
  * Add multiple memory allocation options for memtables (CASSANDRA-6689)
  * Remove adjusted op rate from stress output (CASSANDRA-6921)
  * Add optimized CF.hasColumns() implementations (CASSANDRA-6941)
-<<<<<<< HEAD
- * Properly remove 1.2 sstable support in 2.1 (CASSANDRA-6869)
-=======
  * Serialize batchlog mutations with the version of the target node
    (CASSANDRA-6931)
  * Optimize CounterColumn#reconcile() (CASSANDRA-6953)
->>>>>>> a79d54ee
+ * Properly remove 1.2 sstable support in 2.1 (CASSANDRA-6869)
 Merged from 2.0:
  * Restrict Windows to parallel repairs (CASSANDRA-6907)
  * (Hadoop) Allow manually specifying start/end tokens in CFIF (CASSANDRA-6436)
