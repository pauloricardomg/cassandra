--- conflicted
+++ resolved
@@ -23,11 +23,7 @@
 import java.net.InetAddress;
 import java.nio.ByteBuffer;
 import java.util.*;
-<<<<<<< HEAD
 import java.util.concurrent.CopyOnWriteArrayList;
-=======
-import java.util.concurrent.Callable;
->>>>>>> ec7a5f10
 import java.util.concurrent.ExecutionException;
 import java.util.concurrent.Future;
 import java.util.concurrent.TimeUnit;
@@ -63,9 +59,12 @@
 
     private static final ByteBuffer LAST_MIGRATION_KEY = ByteBufferUtil.bytes("Last Migration");
 
-<<<<<<< HEAD
     public static final MigrationManager instance = new MigrationManager();
 
+    private static final RuntimeMXBean runtimeMXBean = ManagementFactory.getRuntimeMXBean();
+
+    public static final int MIGRATION_DELAY_IN_MS = 60000;
+
     private final List<IMigrationListener> listeners = new CopyOnWriteArrayList<IMigrationListener>();
 
     private MigrationManager() {}
@@ -79,11 +78,6 @@
     {
         listeners.remove(listener);
     }
-=======
-    private static final RuntimeMXBean runtimeMXBean = ManagementFactory.getRuntimeMXBean();
-
-    public static final int MIGRATION_DELAY_IN_MS = 60000;
->>>>>>> ec7a5f10
 
     public void onJoin(InetAddress endpoint, EndpointState epState)
     {}
@@ -126,15 +120,9 @@
         if (Schema.instance.getVersion().equals(theirVersion))
             return;
 
-<<<<<<< HEAD
-        if (Schema.emptyVersion.equals(Schema.instance.getVersion()))
-        {
-            // If we think we may be bootstrapping, submit MigrationTask immediately
-=======
         if (Schema.emptyVersion.equals(Schema.instance.getVersion()) || runtimeMXBean.getUptime() < MIGRATION_DELAY_IN_MS)
         {
             // If we think we may be bootstrapping or have recently started, submit MigrationTask immediately
->>>>>>> ec7a5f10
             submitMigrationTask(endpoint);
         }
         else
@@ -154,11 +142,7 @@
                     submitMigrationTask(endpoint);
                 }
             };
-<<<<<<< HEAD
-            StorageService.optionalTasks.schedule(runnable, 1, TimeUnit.MINUTES);
-=======
             StorageService.optionalTasks.schedule(runnable, MIGRATION_DELAY_IN_MS, TimeUnit.MILLISECONDS);
->>>>>>> ec7a5f10
         }
     }
 
