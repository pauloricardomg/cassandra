/*
 * Licensed to the Apache Software Foundation (ASF) under one
 * or more contributor license agreements.  See the NOTICE file
 * distributed with this work for additional information
 * regarding copyright ownership.  The ASF licenses this file
 * to you under the Apache License, Version 2.0 (the
 * "License"); you may not use this file except in compliance
 * with the License.  You may obtain a copy of the License at
 *
 *     http://www.apache.org/licenses/LICENSE-2.0
 *
 * Unless required by applicable law or agreed to in writing, software
 * distributed under the License is distributed on an "AS IS" BASIS,
 * WITHOUT WARRANTIES OR CONDITIONS OF ANY KIND, either express or implied.
 * See the License for the specific language governing permissions and
 * limitations under the License.
 */
package org.apache.cassandra.db;

import java.io.File;
import java.io.FileFilter;
import java.io.IOException;
import java.lang.management.ManagementFactory;
import java.nio.ByteBuffer;
import java.util.*;
import java.util.concurrent.*;
import java.util.concurrent.atomic.AtomicInteger;
import java.util.regex.Pattern;
import javax.management.*;

import com.google.common.annotations.VisibleForTesting;
import com.google.common.base.Function;
import com.google.common.collect.*;
import com.google.common.util.concurrent.Futures;
import com.google.common.util.concurrent.Uninterruptibles;
import org.cliffc.high_scale_lib.NonBlockingHashMap;
import org.slf4j.Logger;
import org.slf4j.LoggerFactory;

import org.apache.cassandra.cache.IRowCacheEntry;
import org.apache.cassandra.cache.RowCacheKey;
import org.apache.cassandra.cache.RowCacheSentinel;
import org.apache.cassandra.concurrent.JMXEnabledThreadPoolExecutor;
import org.apache.cassandra.config.CFMetaData;
import org.apache.cassandra.config.CFMetaData.SpeculativeRetry;
import org.apache.cassandra.config.ColumnDefinition;
import org.apache.cassandra.config.DatabaseDescriptor;
import org.apache.cassandra.config.Schema;
import org.apache.cassandra.db.columniterator.OnDiskAtomIterator;
import org.apache.cassandra.db.commitlog.CommitLog;
import org.apache.cassandra.db.commitlog.ReplayPosition;
import org.apache.cassandra.db.compaction.*;
import org.apache.cassandra.db.filter.*;
import org.apache.cassandra.db.index.SecondaryIndex;
import org.apache.cassandra.db.index.SecondaryIndexManager;
import org.apache.cassandra.db.marshal.AbstractType;
import org.apache.cassandra.db.marshal.CompositeType;
import org.apache.cassandra.dht.*;
import org.apache.cassandra.dht.Range;
import org.apache.cassandra.exceptions.ConfigurationException;
import org.apache.cassandra.io.FSReadError;
import org.apache.cassandra.io.compress.CompressionParameters;
import org.apache.cassandra.io.sstable.*;
import org.apache.cassandra.io.sstable.Descriptor;
import org.apache.cassandra.io.util.FileUtils;
import org.apache.cassandra.metrics.ColumnFamilyMetrics;
import org.apache.cassandra.service.CacheService;
import org.apache.cassandra.service.StorageService;
import org.apache.cassandra.streaming.StreamLockfile;
import org.apache.cassandra.thrift.IndexExpression;
import org.apache.cassandra.tracing.Tracing;
import org.apache.cassandra.utils.*;

import static org.apache.cassandra.config.CFMetaData.Caching;

public class ColumnFamilyStore implements ColumnFamilyStoreMBean
{
    private static final Logger logger = LoggerFactory.getLogger(ColumnFamilyStore.class);

    public static final ExecutorService postFlushExecutor = new JMXEnabledThreadPoolExecutor("MemtablePostFlusher");

    public final Keyspace keyspace;
    public final String name;
    public final CFMetaData metadata;
    public final IPartitioner partitioner;
    private final String mbeanName;
    private volatile boolean valid = true;

    /* Memtables and SSTables on disk for this column family */
    private final DataTracker data;

    /* This is used to generate the next index for a SSTable */
    private final AtomicInteger fileIndexGenerator = new AtomicInteger(0);

    public final SecondaryIndexManager indexManager;

    private static final int INTERN_CUTOFF = 256;
    public final ConcurrentMap<ByteBuffer, ByteBuffer> internedNames = new NonBlockingHashMap<ByteBuffer, ByteBuffer>();

    /* These are locally held copies to be changed from the config during runtime */
    private volatile DefaultInteger minCompactionThreshold;
    private volatile DefaultInteger maxCompactionThreshold;
    private volatile AbstractCompactionStrategy compactionStrategy;

    public final Directories directories;

    public final ColumnFamilyMetrics metric;
    public volatile long sampleLatencyNanos;

    public void reload()
    {
        // metadata object has been mutated directly. make all the members jibe with new settings.

        // only update these runtime-modifiable settings if they have not been modified.
        if (!minCompactionThreshold.isModified())
            for (ColumnFamilyStore cfs : concatWithIndexes())
                cfs.minCompactionThreshold = new DefaultInteger(metadata.getMinCompactionThreshold());
        if (!maxCompactionThreshold.isModified())
            for (ColumnFamilyStore cfs : concatWithIndexes())
                cfs.maxCompactionThreshold = new DefaultInteger(metadata.getMaxCompactionThreshold());

        maybeReloadCompactionStrategy();

        scheduleFlush();

        indexManager.reload();

        // If the CF comparator has changed, we need to change the memtable,
        // because the old one still aliases the previous comparator.
        if (getMemtableThreadSafe().initialComparator != metadata.comparator)
            switchMemtable(true, true);
    }

    private void maybeReloadCompactionStrategy()
    {
        // Check if there is a need for reloading
        if (metadata.compactionStrategyClass.equals(compactionStrategy.getClass()) && metadata.compactionStrategyOptions.equals(compactionStrategy.options))
            return;

        // synchronize vs runWithCompactionsDisabled calling pause/resume.  otherwise, letting old compactions
        // finish should be harmless and possibly useful.
        synchronized (this)
        {
            compactionStrategy.shutdown();
            compactionStrategy = metadata.createCompactionStrategyInstance(this);
            compactionStrategy.startup();
        }
    }

    void scheduleFlush()
    {
        int period = metadata.getMemtableFlushPeriod();
        if (period > 0)
        {
            logger.debug("scheduling flush in {} ms", period);
            WrappedRunnable runnable = new WrappedRunnable()
            {
                protected void runMayThrow() throws Exception
                {
                    if (getMemtableThreadSafe().isExpired())
                    {
                        // if memtable is already expired but didn't flush because it's empty,
                        // then schedule another flush.
                        if (isClean())
                            scheduleFlush();
                        else
                            forceFlush(); // scheduleFlush() will be called by the constructor of the new memtable.
                    }
                }
            };
            StorageService.scheduledTasks.schedule(runnable, period, TimeUnit.MILLISECONDS);
        }
    }

    public void setCompactionStrategyClass(String compactionStrategyClass)
    {
        try
        {
            metadata.compactionStrategyClass = CFMetaData.createCompactionStrategy(compactionStrategyClass);
            maybeReloadCompactionStrategy();
        }
        catch (ConfigurationException e)
        {
            throw new IllegalArgumentException(e.getMessage());
        }
    }

    public String getCompactionStrategyClass()
    {
        return metadata.compactionStrategyClass.getName();
    }

    public Map<String,String> getCompressionParameters()
    {
        return metadata.compressionParameters().asThriftOptions();
    }

    public void setCompressionParameters(Map<String,String> opts)
    {
        try
        {
            metadata.compressionParameters = CompressionParameters.create(opts);
        }
        catch (ConfigurationException e)
        {
            throw new IllegalArgumentException(e.getMessage());
        }
    }

    public void setCrcCheckChance(double crcCheckChance)
    {
        try
        {
            for (SSTableReader sstable : keyspace.getAllSSTables())
                if (sstable.compression)
                    sstable.getCompressionMetadata().parameters.setCrcCheckChance(crcCheckChance);
        }
        catch (ConfigurationException e)
        {
            throw new IllegalArgumentException(e.getMessage());
        }
    }

    private ColumnFamilyStore(Keyspace keyspace,
                              String columnFamilyName,
                              IPartitioner partitioner,
                              int generation,
                              CFMetaData metadata,
                              Directories directories,
                              boolean loadSSTables)
    {
        assert metadata != null : "null metadata for " + keyspace + ":" + columnFamilyName;

        this.keyspace = keyspace;
        name = columnFamilyName;
        this.metadata = metadata;
        this.minCompactionThreshold = new DefaultInteger(metadata.getMinCompactionThreshold());
        this.maxCompactionThreshold = new DefaultInteger(metadata.getMaxCompactionThreshold());
        this.partitioner = partitioner;
        this.directories = directories;
        this.indexManager = new SecondaryIndexManager(this);
        this.metric = new ColumnFamilyMetrics(this);
        fileIndexGenerator.set(generation);
        sampleLatencyNanos = DatabaseDescriptor.getReadRpcTimeout() / 2;

        Caching caching = metadata.getCaching();

        logger.info("Initializing {}.{}", keyspace.getName(), name);

        // scan for sstables corresponding to this cf and load them
        data = new DataTracker(this);

        if (loadSSTables)
        {
            Directories.SSTableLister sstableFiles = directories.sstableLister().skipTemporary(true);
            Collection<SSTableReader> sstables = SSTableReader.openAll(sstableFiles.list().entrySet(), metadata, this.partitioner);
            data.addInitialSSTables(sstables);
        }

        if (caching == Caching.ALL || caching == Caching.KEYS_ONLY)
            CacheService.instance.keyCache.loadSaved(this);

        // compaction strategy should be created after the CFS has been prepared
        this.compactionStrategy = metadata.createCompactionStrategyInstance(this);
        this.compactionStrategy.startup();

        if (maxCompactionThreshold.value() <= 0 || minCompactionThreshold.value() <=0)
        {
            logger.warn("Disabling compaction strategy by setting compaction thresholds to 0 is deprecated, set the compaction option 'enabled' to 'false' instead.");
            this.compactionStrategy.disable();
        }

        // create the private ColumnFamilyStores for the secondary column indexes
        for (ColumnDefinition info : metadata.allColumns())
        {
            if (info.getIndexType() != null)
                indexManager.addIndexedColumn(info);
        }

        // register the mbean
        String type = this.partitioner instanceof LocalPartitioner ? "IndexColumnFamilies" : "ColumnFamilies";
        mbeanName = "org.apache.cassandra.db:type=" + type + ",keyspace=" + this.keyspace.getName() + ",columnfamily=" + name;
        try
        {
            MBeanServer mbs = ManagementFactory.getPlatformMBeanServer();
            ObjectName nameObj = new ObjectName(mbeanName);
            mbs.registerMBean(this, nameObj);
        }
        catch (Exception e)
        {
            throw new RuntimeException(e);
        }
        StorageService.optionalTasks.scheduleWithFixedDelay(new Runnable()
        {
            public void run()
            {
                SpeculativeRetry retryPolicy = ColumnFamilyStore.this.metadata.getSpeculativeRetry();
                logger.debug("retryPolicy for {} is {}", name, retryPolicy.value);
                switch (retryPolicy.type)
                {
                    case PERCENTILE:
                        // get percentile in nanos
                        assert metric.coordinatorReadLatency.durationUnit() == TimeUnit.MICROSECONDS;
                        sampleLatencyNanos = (long) (metric.coordinatorReadLatency.getSnapshot().getValue(retryPolicy.value) * 1000d);
                        break;
                    case CUSTOM:
                        // convert to nanos, since configuration is in millisecond
                        sampleLatencyNanos = (long) (retryPolicy.value * 1000d * 1000d);
                        break;
                    default:
                        sampleLatencyNanos = Long.MAX_VALUE;
                        break;
                }
            }
        }, DatabaseDescriptor.getReadRpcTimeout(), DatabaseDescriptor.getReadRpcTimeout(), TimeUnit.MILLISECONDS);
    }

    /** call when dropping or renaming a CF. Performs mbean housekeeping and invalidates CFS to other operations */
    public void invalidate()
    {
        valid = false;

        try
        {
            unregisterMBean();
        }
        catch (Exception e)
        {
            // this shouldn't block anything.
            logger.warn("Failed unregistering mbean: " + mbeanName, e);
        }

        compactionStrategy.shutdown();

        SystemKeyspace.removeTruncationRecord(metadata.cfId);
        data.unreferenceSSTables();
        indexManager.invalidate();

        for (RowCacheKey key : CacheService.instance.rowCache.getKeySet())
            if (key.cfId == metadata.cfId)
                invalidateCachedRow(key);
    }

    /**
     * Removes every SSTable in the directory from the DataTracker's view.
     * @param directory the unreadable directory, possibly with SSTables in it, but not necessarily.
     */
    void maybeRemoveUnreadableSSTables(File directory)
    {
        data.removeUnreadableSSTables(directory);
    }

    void unregisterMBean() throws MalformedObjectNameException, InstanceNotFoundException, MBeanRegistrationException
    {
        MBeanServer mbs = ManagementFactory.getPlatformMBeanServer();
        ObjectName nameObj = new ObjectName(mbeanName);
        if (mbs.isRegistered(nameObj))
            mbs.unregisterMBean(nameObj);

        // unregister metrics
        metric.release();
    }

    public long getMinRowSize()
    {
        return metric.minRowSize.value();
    }

    public long getMaxRowSize()
    {
        return metric.maxRowSize.value();
    }

    public long getMeanRowSize()
    {
        return metric.meanRowSize.value();
    }

    public int getMeanColumns()
    {
        return data.getMeanColumns();
    }

    public static ColumnFamilyStore createColumnFamilyStore(Keyspace keyspace, String columnFamily, boolean loadSSTables)
    {
        return createColumnFamilyStore(keyspace, columnFamily, StorageService.getPartitioner(), Schema.instance.getCFMetaData(keyspace.getName(), columnFamily), loadSSTables);
    }

    public static ColumnFamilyStore createColumnFamilyStore(Keyspace keyspace, String columnFamily, IPartitioner partitioner, CFMetaData metadata)
    {
        return createColumnFamilyStore(keyspace, columnFamily, partitioner, metadata, true);
    }

    private static synchronized ColumnFamilyStore createColumnFamilyStore(Keyspace keyspace,
                                                                         String columnFamily,
                                                                         IPartitioner partitioner,
                                                                         CFMetaData metadata,
                                                                         boolean loadSSTables)
    {
        // get the max generation number, to prevent generation conflicts
        Directories directories = Directories.create(keyspace.getName(), columnFamily);
        Directories.SSTableLister lister = directories.sstableLister().includeBackups(true);
        List<Integer> generations = new ArrayList<Integer>();
        for (Map.Entry<Descriptor, Set<Component>> entry : lister.list().entrySet())
        {
            Descriptor desc = entry.getKey();
            generations.add(desc.generation);
            if (!desc.isCompatible())
                throw new RuntimeException(String.format("Incompatible SSTable found.  Current version %s is unable to read file: %s.  Please run upgradesstables.",
                                                          Descriptor.Version.CURRENT, desc));
        }
        Collections.sort(generations);
        int value = (generations.size() > 0) ? (generations.get(generations.size() - 1)) : 0;

        return new ColumnFamilyStore(keyspace, columnFamily, partitioner, value, metadata, directories, loadSSTables);
    }

    /**
     * Removes unnecessary files from the cf directory at startup: these include temp files, orphans, zero-length files
     * and compacted sstables. Files that cannot be recognized will be ignored.
     */
    public static void scrubDataDirectories(String keyspaceName, String columnFamily)
    {
        Directories directories = Directories.create(keyspaceName, columnFamily);

        // remove any left-behind SSTables from failed/stalled streaming
        FileFilter filter = new FileFilter()
        {
            public boolean accept(File pathname)
            {
                return pathname.toString().endsWith(StreamLockfile.FILE_EXT);
            }
        };
        for (File dir : directories.getCFDirectories())
        {
            File[] lockfiles = dir.listFiles(filter);
            if (lockfiles.length == 0)
                continue;
            logger.info("Removing SSTables from failed streaming session. Found {} files to cleanup.", lockfiles.length);

            for (File lockfile : lockfiles)
            {
                StreamLockfile streamLockfile = new StreamLockfile(lockfile);
                streamLockfile.cleanup();
                streamLockfile.delete();
            }
        }

        logger.debug("Removing compacted SSTable files from {} (see http://wiki.apache.org/cassandra/MemtableSSTable)", columnFamily);

        for (Map.Entry<Descriptor,Set<Component>> sstableFiles : directories.sstableLister().list().entrySet())
        {
            Descriptor desc = sstableFiles.getKey();
            Set<Component> components = sstableFiles.getValue();

            if (components.contains(Component.COMPACTED_MARKER) || desc.temporary)
            {
                SSTable.delete(desc, components);
                continue;
            }

            File dataFile = new File(desc.filenameFor(Component.DATA));
            if (components.contains(Component.DATA) && dataFile.length() > 0)
                // everything appears to be in order... moving on.
                continue;

            // missing the DATA file! all components are orphaned
            logger.warn("Removing orphans for {}: {}", desc, components);
            for (Component component : components)
            {
                FileUtils.deleteWithConfirm(desc.filenameFor(component));
            }
        }

        // cleanup incomplete saved caches
        Pattern tmpCacheFilePattern = Pattern.compile(keyspaceName + "-" + columnFamily + "-(Key|Row)Cache.*\\.tmp$");
        File dir = new File(DatabaseDescriptor.getSavedCachesLocation());

        if (dir.exists())
        {
            assert dir.isDirectory();
            for (File file : dir.listFiles())
                if (tmpCacheFilePattern.matcher(file.getName()).matches())
                    if (!file.delete())
                        logger.warn("could not delete " + file.getAbsolutePath());
        }

        // also clean out any index leftovers.
        CFMetaData cfm = Schema.instance.getCFMetaData(keyspaceName, columnFamily);
        if (cfm != null) // secondary indexes aren't stored in DD.
        {
            for (ColumnDefinition def : cfm.allColumns())
                scrubDataDirectories(keyspaceName, cfm.indexColumnFamilyName(def));
        }
    }

    /**
     * Replacing compacted sstables is atomic as far as observers of DataTracker are concerned, but not on the
     * filesystem: first the new sstables are renamed to "live" status (i.e., the tmp marker is removed), then
     * their ancestors are removed.
     *
     * If an unclean shutdown happens at the right time, we can thus end up with both the new ones and their
     * ancestors "live" in the system.  This is harmless for normal data, but for counters it can cause overcounts.
     *
     * To prevent this, we record sstables being compacted in the system keyspace.  If we find unfinished
     * compactions, we remove the new ones (since those may be incomplete -- under LCS, we may create multiple
     * sstables from any given ancestor).
     */
    public static void removeUnfinishedCompactionLeftovers(String keyspace, String columnfamily, Map<Integer, UUID> unfinishedCompactions)
    {
        Directories directories = Directories.create(keyspace, columnfamily);

        Set<Integer> allGenerations = new HashSet<>();
        for (Descriptor desc : directories.sstableLister().list().keySet())
            allGenerations.add(desc.generation);

        // sanity-check unfinishedCompactions
        Set<Integer> unfinishedGenerations = unfinishedCompactions.keySet();
        if (!allGenerations.containsAll(unfinishedGenerations))
        {
            HashSet<Integer> missingGenerations = new HashSet<>(unfinishedGenerations);
            missingGenerations.removeAll(allGenerations);
            logger.debug("Unfinished compactions of {}.{} reference missing sstables of generations {}",
                         keyspace, columnfamily, missingGenerations);
        }

        // remove new sstables from compactions that didn't complete, and compute
        // set of ancestors that shouldn't exist anymore
        Set<Integer> completedAncestors = new HashSet<>();
        for (Map.Entry<Descriptor, Set<Component>> sstableFiles : directories.sstableLister().list().entrySet())
        {
            Descriptor desc = sstableFiles.getKey();

            Set<Integer> ancestors;
            try
            {
                ancestors = SSTableMetadata.serializer.deserialize(desc).right;
            }
            catch (IOException e)
            {
                throw new FSReadError(e, desc.filenameFor(Component.STATS));
            }

            if (!ancestors.isEmpty()
                && unfinishedGenerations.containsAll(ancestors)
                && allGenerations.containsAll(ancestors))
            {
                // any of the ancestors would work, so we'll just lookup the compaction task ID with the first one
                UUID compactionTaskID = unfinishedCompactions.get(ancestors.iterator().next());
                assert compactionTaskID != null;
                logger.debug("Going to delete unfinished compaction product {}", desc);
                SSTable.delete(desc, sstableFiles.getValue());
                SystemKeyspace.finishCompaction(compactionTaskID);
            }
            else
            {
                completedAncestors.addAll(ancestors);
            }
        }

        // remove old sstables from compactions that did complete
        for (Map.Entry<Descriptor, Set<Component>> sstableFiles : directories.sstableLister().list().entrySet())
        {
            Descriptor desc = sstableFiles.getKey();
            if (completedAncestors.contains(desc.generation))
            {
                // if any of the ancestors were participating in a compaction, finish that compaction
                logger.debug("Going to delete leftover compaction ancestor {}", desc);
                SSTable.delete(desc, sstableFiles.getValue());
                UUID compactionTaskID = unfinishedCompactions.get(desc.generation);
                if (compactionTaskID != null)
                    SystemKeyspace.finishCompaction(unfinishedCompactions.get(desc.generation));
            }
        }
    }

    // must be called after all sstables are loaded since row cache merges all row versions
    public void initRowCache()
    {
        if (!isRowCacheEnabled())
            return;

        long start = System.nanoTime();

        int cachedRowsRead = CacheService.instance.rowCache.loadSaved(this);
        if (cachedRowsRead > 0)
            logger.info("completed loading ({} ms; {} keys) row cache for {}.{}",
                        TimeUnit.NANOSECONDS.toMillis(System.nanoTime() - start),
                        cachedRowsRead,
                        keyspace.getName(),
                        name);
    }

    /**
     * See #{@code StorageService.loadNewSSTables(String, String)} for more info
     *
     * @param ksName The keyspace name
     * @param cfName The columnFamily name
     */
    public static synchronized void loadNewSSTables(String ksName, String cfName)
    {
        /** ks/cf existence checks will be done by open and getCFS methods for us */
        Keyspace keyspace = Keyspace.open(ksName);
        keyspace.getColumnFamilyStore(cfName).loadNewSSTables();
    }

    /**
     * #{@inheritDoc}
     */
    public synchronized void loadNewSSTables()
    {
        logger.info("Loading new SSTables for " + keyspace.getName() + "/" + name + "...");

        Set<Descriptor> currentDescriptors = new HashSet<Descriptor>();
        for (SSTableReader sstable : data.getView().sstables)
            currentDescriptors.add(sstable.descriptor);
        Set<SSTableReader> newSSTables = new HashSet<SSTableReader>();

        Directories.SSTableLister lister = directories.sstableLister().skipTemporary(true);
        for (Map.Entry<Descriptor, Set<Component>> entry : lister.list().entrySet())
        {
            Descriptor descriptor = entry.getKey();

            if (currentDescriptors.contains(descriptor))
                continue; // old (initialized) SSTable found, skipping
            if (descriptor.temporary) // in the process of being written
                continue;

            if (!descriptor.isCompatible())
                throw new RuntimeException(String.format("Can't open incompatible SSTable! Current version %s, found file: %s",
                                                         Descriptor.Version.CURRENT,
                                                         descriptor));

            // force foreign sstables to level 0
            try
            {
                if (new File(descriptor.filenameFor(Component.STATS)).exists())
                {
                    Pair<SSTableMetadata, Set<Integer>> oldMetadata = SSTableMetadata.serializer.deserialize(descriptor);
                    LeveledManifest.mutateLevel(oldMetadata, descriptor, descriptor.filenameFor(Component.STATS), 0);
                }
            }
            catch (IOException e)
            {
                SSTableReader.logOpenException(entry.getKey(), e);
                continue;
            }

            // Increment the generation until we find a filename that doesn't exist. This is needed because the new
            // SSTables that are being loaded might already use these generation numbers.
            Descriptor newDescriptor;
            do
            {
                newDescriptor = new Descriptor(descriptor.version,
                                               descriptor.directory,
                                               descriptor.ksname,
                                               descriptor.cfname,
                                               fileIndexGenerator.incrementAndGet(),
                                               false);
            }
            while (new File(newDescriptor.filenameFor(Component.DATA)).exists());

            logger.info("Renaming new SSTable {} to {}", descriptor, newDescriptor);
            SSTableWriter.rename(descriptor, newDescriptor, entry.getValue());

            SSTableReader reader;
            try
            {
                reader = SSTableReader.open(newDescriptor, entry.getValue(), metadata, partitioner);
            }
            catch (IOException e)
            {
                SSTableReader.logOpenException(entry.getKey(), e);
                continue;
            }
            newSSTables.add(reader);
        }

        if (newSSTables.isEmpty())
        {
            logger.info("No new SSTables were found for " + keyspace.getName() + "/" + name);
            return;
        }

        logger.info("Loading new SSTables and building secondary indexes for " + keyspace.getName() + "/" + name + ": " + newSSTables);
        SSTableReader.acquireReferences(newSSTables);
        data.addSSTables(newSSTables);
        try
        {
            indexManager.maybeBuildSecondaryIndexes(newSSTables, indexManager.allIndexesNames());
        }
        finally
        {
            SSTableReader.releaseReferences(newSSTables);
        }

        logger.info("Done loading load new SSTables for " + keyspace.getName() + "/" + name);
    }

    public static void rebuildSecondaryIndex(String ksName, String cfName, String... idxNames)
    {
        ColumnFamilyStore cfs = Keyspace.open(ksName).getColumnFamilyStore(cfName);

        Set<String> indexes = new HashSet<String>(Arrays.asList(idxNames));

        Collection<SSTableReader> sstables = cfs.getSSTables();
        try
        {
            cfs.indexManager.setIndexRemoved(indexes);
            SSTableReader.acquireReferences(sstables);
            logger.info(String.format("User Requested secondary index re-build for %s/%s indexes", ksName, cfName));
            cfs.indexManager.maybeBuildSecondaryIndexes(sstables, indexes);
            cfs.indexManager.setIndexBuilt(indexes);
        }
        finally
        {
            SSTableReader.releaseReferences(sstables);
        }
    }

    public String getColumnFamilyName()
    {
        return name;
    }

    public String getTempSSTablePath(File directory)
    {
        return getTempSSTablePath(directory, Descriptor.Version.CURRENT);
    }

    private String getTempSSTablePath(File directory, Descriptor.Version version)
    {
        Descriptor desc = new Descriptor(version,
                                         directory,
                                         keyspace.getName(),
                                         name,
                                         fileIndexGenerator.incrementAndGet(),
                                         true);
        return desc.filenameFor(Component.DATA);
    }

    /**
     * Switch and flush the current memtable, if it was dirty. The forceSwitch
     * flag allow to force switching the memtable even if it is clean (though
     * in that case we don't flush, as there is no point).
     */
    public Future<?> switchMemtable(final boolean writeCommitLog, boolean forceSwitch)
    {
        /*
         * If we can get the writelock, that means no new updates can come in and
         * all ongoing updates to memtables have completed. We can get the tail
         * of the log and use it as the starting position for log replay on recovery.
         *
         * This is why we Keyspace.switchLock needs to be global instead of per-Keyspace:
         * we need to schedule discardCompletedSegments calls in the same order as their
         * contexts (commitlog position) were read, even though the flush executor
         * is multithreaded.
         */
        Keyspace.switchLock.writeLock().lock();
        try
        {
            final Future<ReplayPosition> ctx = writeCommitLog ? CommitLog.instance.getContext() : Futures.immediateFuture(ReplayPosition.NONE);

            // submit the memtable for any indexed sub-cfses, and our own.
            final List<ColumnFamilyStore> icc = new ArrayList<ColumnFamilyStore>();
            // don't assume that this.memtable is dirty; forceFlush can bring us here during index build even if it is not
            for (ColumnFamilyStore cfs : concatWithIndexes())
            {
                if (forceSwitch || !cfs.getMemtableThreadSafe().isClean())
                    icc.add(cfs);
            }

            final CountDownLatch latch = new CountDownLatch(icc.size());
            for (ColumnFamilyStore cfs : icc)
            {
                Memtable memtable = cfs.data.switchMemtable();
                // With forceSwitch it's possible to get a clean memtable here.
                // In that case, since we've switched it already, just remove
                // it from the memtable pending flush right away.
                if (memtable.isClean())
                {
                    cfs.replaceFlushed(memtable, null);
                    latch.countDown();
                }
                else
                {
                    logger.info("Enqueuing flush of {}", memtable);
                    memtable.flushAndSignal(latch, ctx);
                }
            }

            if (metric.memtableSwitchCount.count() == Long.MAX_VALUE)
                metric.memtableSwitchCount.clear();
            metric.memtableSwitchCount.inc();

            // when all the memtables have been written, including for indexes, mark the flush in the commitlog header.
            // a second executor makes sure the onMemtableFlushes get called in the right order,
            // while keeping the wait-for-flush (future.get) out of anything latency-sensitive.
            return postFlushExecutor.submit(new WrappedRunnable()
            {
                public void runMayThrow() throws InterruptedException, ExecutionException
                {
                    latch.await();

                    if (!icc.isEmpty())
                    {
                        //only valid when memtables exist

                        for (SecondaryIndex index : indexManager.getIndexesNotBackedByCfs())
                        {
                            // flush any non-cfs backed indexes
                            logger.info("Flushing SecondaryIndex {}", index);
                            index.forceBlockingFlush();
                        }
                    }

                    if (writeCommitLog)
                    {
                        // if we're not writing to the commit log, we are replaying the log, so marking
                        // the log header with "you can discard anything written before the context" is not valid
                        CommitLog.instance.discardCompletedSegments(metadata.cfId, ctx.get());
                    }
                }
            });
        }
        finally
        {
            Keyspace.switchLock.writeLock().unlock();
        }
    }

    private boolean isClean()
    {
        // during index build, 2ary index memtables can be dirty even if parent is not.  if so,
        // we want flushLargestMemtables to flush the 2ary index ones too.
        for (ColumnFamilyStore cfs : concatWithIndexes())
            if (!cfs.getMemtableThreadSafe().isClean())
                return false;

        return true;
    }

    /**
     * @return a future, with a guarantee that any data inserted prior to the forceFlush() call is fully flushed
     *         by the time future.get() returns. Never returns null.
     */
    public Future<?> forceFlush()
    {
        if (isClean())
        {
            // We could have a memtable for this column family that is being
            // flushed. Make sure the future returned wait for that so callers can
            // assume that any data inserted prior to the call are fully flushed
            // when the future returns (see #5241).
            return postFlushExecutor.submit(new Runnable()
            {
                public void run()
                {
                    logger.debug("forceFlush requested but everything is clean in {}", name);
                }
            });
        }

        return switchMemtable(true, false);
    }

    public void forceBlockingFlush()
    {
        FBUtilities.waitOnFuture(forceFlush());
    }

    public void maybeUpdateRowCache(DecoratedKey key)
    {
        if (!isRowCacheEnabled())
            return;

        RowCacheKey cacheKey = new RowCacheKey(metadata.cfId, key);
        invalidateCachedRow(cacheKey);
    }

    /**
     * Insert/Update the column family for this key.
     * Caller is responsible for acquiring Keyspace.switchLock
     * param @ lock - lock that needs to be used.
     * param @ key - key for update/insert
     * param @ columnFamily - columnFamily changes
     */
    public void apply(DecoratedKey key, ColumnFamily columnFamily, SecondaryIndexManager.Updater indexer)
    {
        long start = System.nanoTime();

        Memtable mt = getMemtableThreadSafe();
        mt.put(key, columnFamily, indexer);
        maybeUpdateRowCache(key);
        metric.writeLatency.addNano(System.nanoTime() - start);
        mt.maybeUpdateLiveRatio();
    }

    /**
     * Purges gc-able top-level and range tombstones, returning `cf` if there are any columns or tombstones left,
     * null otherwise.
     * @param gcBefore a timestamp (in seconds); tombstones with a localDeletionTime before this will be purged
     */
    public static ColumnFamily removeDeletedCF(ColumnFamily cf, int gcBefore)
    {
        // purge old top-level and range tombstones
        cf.purgeTombstones(gcBefore);

        // if there are no columns or tombstones left, return null
        return cf.getColumnCount() == 0 && !cf.isMarkedForDelete() ? null : cf;
    }

    /**
     * Removes deleted columns and purges gc-able tombstones.
     * @return an updated `cf` if any columns or tombstones remain, null otherwise
     */
    public static ColumnFamily removeDeleted(ColumnFamily cf, int gcBefore)
    {
        return removeDeleted(cf, gcBefore, SecondaryIndexManager.nullUpdater);
    }

    /*
     This is complicated because we need to preserve deleted columns, supercolumns, and columnfamilies
     until they have been deleted for at least GC_GRACE_IN_SECONDS.  But, we do not need to preserve
     their contents; just the object itself as a "tombstone" that can be used to repair other
     replicas that do not know about the deletion.
     */
    public static ColumnFamily removeDeleted(ColumnFamily cf, int gcBefore, SecondaryIndexManager.Updater indexer)
    {
        if (cf == null)
        {
            return null;
        }

        removeDeletedColumnsOnly(cf, gcBefore, indexer);
        return removeDeletedCF(cf, gcBefore);
    }

    /**
     * Removes only per-cell tombstones, cells that are shadowed by a row-level or range tombstone, or
     * columns that have been dropped from the schema (for CQL3 tables only).
     * @return the updated ColumnFamily
     */
    public static long removeDeletedColumnsOnly(ColumnFamily cf, int gcBefore, SecondaryIndexManager.Updater indexer)
    {
        Iterator<Column> iter = cf.iterator();
        DeletionInfo.InOrderTester tester = cf.inOrderDeletionTester();
        boolean hasDroppedColumns = !cf.metadata.getDroppedColumns().isEmpty();
        long removedBytes = 0;
        while (iter.hasNext())
        {
            Column c = iter.next();
            // remove columns if
            // (a) the column itself is gcable or
            // (b) the column is shadowed by a CF tombstone
            // (c) the column has been dropped from the CF schema (CQL3 tables only)
            if (c.getLocalDeletionTime() < gcBefore || tester.isDeleted(c) || (hasDroppedColumns && isDroppedColumn(c, cf.metadata())))
            {
                iter.remove();
                indexer.remove(c);
                removedBytes += c.dataSize();
            }
        }
        return removedBytes;
    }

    public static long removeDeletedColumnsOnly(ColumnFamily cf, int gcBefore)
    {
        return removeDeletedColumnsOnly(cf, gcBefore, SecondaryIndexManager.nullUpdater);
    }

    // returns true if
    // 1. this column has been dropped from schema and
    // 2. if it has been re-added since then, this particular column was inserted before the last drop
    private static boolean isDroppedColumn(Column c, CFMetaData meta)
    {
        Long droppedAt = meta.getDroppedColumns().get(((CompositeType) meta.comparator).extractLastComponent(c.name()));
        return droppedAt != null && c.timestamp() <= droppedAt;
    }

    private void removeDroppedColumns(ColumnFamily cf)
    {
        if (cf == null || cf.metadata.getDroppedColumns().isEmpty())
            return;

        Iterator<Column> iter = cf.iterator();
        while (iter.hasNext())
            if (isDroppedColumn(iter.next(), metadata))
                iter.remove();
    }

    /**
     * @param sstables
     * @return sstables whose key range overlaps with that of the given sstables, not including itself.
     * (The given sstables may or may not overlap with each other.)
     */
    public Set<SSTableReader> getOverlappingSSTables(Collection<SSTableReader> sstables)
    {
        logger.debug("Checking for sstables overlapping {}", sstables);

        // a normal compaction won't ever have an empty sstables list, but we create a skeleton
        // compaction controller for streaming, and that passes an empty list.
        if (sstables.isEmpty())
            return ImmutableSet.of();

        DataTracker.SSTableIntervalTree tree = data.getView().intervalTree;

        Set<SSTableReader> results = null;
        for (SSTableReader sstable : sstables)
        {
            Set<SSTableReader> overlaps = ImmutableSet.copyOf(tree.search(Interval.<RowPosition, SSTableReader>create(sstable.first, sstable.last)));
            results = results == null ? overlaps : Sets.union(results, overlaps).immutableCopy();
        }
        results = Sets.difference(results, ImmutableSet.copyOf(sstables));

        return results;
    }

    /**
     * like getOverlappingSSTables, but acquires references before returning
     */
    public Set<SSTableReader> getAndReferenceOverlappingSSTables(Collection<SSTableReader> sstables)
    {
        while (true)
        {
            Set<SSTableReader> overlapped = getOverlappingSSTables(sstables);
            if (SSTableReader.acquireReferences(overlapped))
                return overlapped;
        }
    }

    /*
     * Called after a BinaryMemtable flushes its in-memory data, or we add a file
     * via bootstrap. This information is cached in the ColumnFamilyStore.
     * This is useful for reads because the ColumnFamilyStore first looks in
     * the in-memory store and the into the disk to find the key. If invoked
     * during recoveryMode the onMemtableFlush() need not be invoked.
     *
     * param @ filename - filename just flushed to disk
     */
    public void addSSTable(SSTableReader sstable)
    {
        assert sstable.getColumnFamilyName().equals(name);
        addSSTables(Arrays.asList(sstable));
    }

    public void addSSTables(Collection<SSTableReader> sstables)
    {
        data.addSSTables(sstables);
        CompactionManager.instance.submitBackground(this);
    }

    /**
     * Calculate expected file size of SSTable after compaction.
     *
     * If operation type is {@code CLEANUP} and we're not dealing with an index sstable,
     * then we calculate expected file size with checking token range to be eliminated.
     *
     * Otherwise, we just add up all the files' size, which is the worst case file
     * size for compaction of all the list of files given.
     *
     * @param sstables SSTables to calculate expected compacted file size
     * @param operation Operation type
     * @return Expected file size of SSTable after compaction
     */
    public long getExpectedCompactedFileSize(Iterable<SSTableReader> sstables, OperationType operation)
    {
        if (operation != OperationType.CLEANUP || isIndex())
        {
            return SSTable.getTotalBytes(sstables);
        }

        // cleanup size estimation only counts bytes for keys local to this node
        long expectedFileSize = 0;
        Collection<Range<Token>> ranges = StorageService.instance.getLocalRanges(keyspace.getName());
        for (SSTableReader sstable : sstables)
        {
            List<Pair<Long, Long>> positions = sstable.getPositionsForRanges(ranges);
            for (Pair<Long, Long> position : positions)
                expectedFileSize += position.right - position.left;
        }
        return expectedFileSize;
    }

    /*
     *  Find the maximum size file in the list .
     */
    public SSTableReader getMaxSizeFile(Iterable<SSTableReader> sstables)
    {
        long maxSize = 0L;
        SSTableReader maxFile = null;
        for (SSTableReader sstable : sstables)
        {
            if (sstable.onDiskLength() > maxSize)
            {
                maxSize = sstable.onDiskLength();
                maxFile = sstable;
            }
        }
        return maxFile;
    }

    public void forceCleanup(CounterId.OneShotRenewer renewer) throws ExecutionException, InterruptedException
    {
        CompactionManager.instance.performCleanup(ColumnFamilyStore.this, renewer);
    }

    public void scrub(boolean disableSnapshot, boolean skipCorrupted) throws ExecutionException, InterruptedException
    {
        // skip snapshot creation during scrub, SEE JIRA 5891
        if(!disableSnapshot)
            snapshotWithoutFlush("pre-scrub-" + System.currentTimeMillis());
        CompactionManager.instance.performScrub(ColumnFamilyStore.this, skipCorrupted);
    }

    public void sstablesRewrite(boolean excludeCurrentVersion) throws ExecutionException, InterruptedException
    {
        CompactionManager.instance.performSSTableRewrite(ColumnFamilyStore.this, excludeCurrentVersion);
    }

    public void markObsolete(Collection<SSTableReader> sstables, OperationType compactionType)
    {
        assert !sstables.isEmpty();
        data.markObsolete(sstables, compactionType);
    }

    public void replaceCompactedSSTables(Collection<SSTableReader> sstables, Collection<SSTableReader> replacements, OperationType compactionType)
    {
        data.replaceCompactedSSTables(sstables, replacements, compactionType);
    }

    void replaceFlushed(Memtable memtable, SSTableReader sstable)
    {
        compactionStrategy.replaceFlushed(memtable, sstable);
    }

    public boolean isValid()
    {
        return valid;
    }

    public long getMemtableColumnsCount()
    {
        return metric.memtableColumnsCount.value();
    }

    public long getMemtableDataSize()
    {
        return metric.memtableDataSize.value();
    }

    public long getTotalMemtableLiveSize()
    {
        return getMemtableDataSize() + indexManager.getTotalLiveSize();
    }

    /**
     * @return the live size of all the memtables (the current active one and pending flush).
     */
    public long getAllMemtablesLiveSize()
    {
        long size = 0;
        for (Memtable mt : getDataTracker().getAllMemtables())
            size += mt.getLiveSize();
        return size;
    }

    /**
     * @return the size of all the memtables, including the pending flush ones and 2i memtables, if any.
     */
    public long getTotalAllMemtablesLiveSize()
    {
        long size = getAllMemtablesLiveSize();
        if (indexManager.hasIndexes())
            for (ColumnFamilyStore index : indexManager.getIndexesBackedByCfs())
                size += index.getAllMemtablesLiveSize();
        return size;
    }

    public int getMemtableSwitchCount()
    {
        return (int) metric.memtableSwitchCount.count();
    }

    Memtable getMemtableThreadSafe()
    {
        return data.getMemtable();
    }

    /**
     * Package protected for access from the CompactionManager.
     */
    public DataTracker getDataTracker()
    {
        return data;
    }

    public Collection<SSTableReader> getSSTables()
    {
        return data.getSSTables();
    }

    public Set<SSTableReader> getUncompactingSSTables()
    {
        return data.getUncompactingSSTables();
    }

    public long[] getRecentSSTablesPerReadHistogram()
    {
        return metric.recentSSTablesPerRead.getBuckets(true);
    }

    public long[] getSSTablesPerReadHistogram()
    {
        return metric.sstablesPerRead.getBuckets(false);
    }

    public long getReadCount()
    {
        return metric.readLatency.latency.count();
    }

    public double getRecentReadLatencyMicros()
    {
        return metric.readLatency.getRecentLatency();
    }

    public long[] getLifetimeReadLatencyHistogramMicros()
    {
        return metric.readLatency.totalLatencyHistogram.getBuckets(false);
    }

    public long[] getRecentReadLatencyHistogramMicros()
    {
        return metric.readLatency.recentLatencyHistogram.getBuckets(true);
    }

    public long getTotalReadLatencyMicros()
    {
        return metric.readLatency.totalLatency.count();
    }

    public int getPendingTasks()
    {
        return metric.pendingTasks.value();
    }

    public long getWriteCount()
    {
        return metric.writeLatency.latency.count();
    }

    public long getTotalWriteLatencyMicros()
    {
        return metric.writeLatency.totalLatency.count();
    }

    public double getRecentWriteLatencyMicros()
    {
        return metric.writeLatency.getRecentLatency();
    }

    public long[] getLifetimeWriteLatencyHistogramMicros()
    {
        return metric.writeLatency.totalLatencyHistogram.getBuckets(false);
    }

    public long[] getRecentWriteLatencyHistogramMicros()
    {
        return metric.writeLatency.recentLatencyHistogram.getBuckets(true);
    }

    public ColumnFamily getColumnFamily(DecoratedKey key,
                                        ByteBuffer start,
                                        ByteBuffer finish,
                                        boolean reversed,
                                        int limit,
                                        long timestamp)
    {
        return getColumnFamily(QueryFilter.getSliceFilter(key, name, start, finish, reversed, limit, timestamp));
    }

    /**
     * fetch the row given by filter.key if it is in the cache; if not, read it from disk and cache it
     * @param cfId the column family to read the row from
     * @param filter the columns being queried.  Note that we still cache entire rows, but if a row is uncached
     *               and we race to cache it, only the winner will read the entire row
     * @return the entire row for filter.key, if present in the cache (or we can cache it), or just the column
     *         specified by filter otherwise
     */
    private ColumnFamily getThroughCache(UUID cfId, QueryFilter filter)
    {
        assert isRowCacheEnabled()
               : String.format("Row cache is not enabled on column family [" + name + "]");

        RowCacheKey key = new RowCacheKey(cfId, filter.key);

        // attempt a sentinel-read-cache sequence.  if a write invalidates our sentinel, we'll return our
        // (now potentially obsolete) data, but won't cache it. see CASSANDRA-3862
        IRowCacheEntry cached = CacheService.instance.rowCache.get(key);
        if (cached != null)
        {
            if (cached instanceof RowCacheSentinel)
            {
                // Some other read is trying to cache the value, just do a normal non-caching read
                Tracing.trace("Row cache miss (race)");
                return getTopLevelColumns(filter, Integer.MIN_VALUE);
            }
            Tracing.trace("Row cache hit");
            return (ColumnFamily) cached;
        }

        Tracing.trace("Row cache miss");
        RowCacheSentinel sentinel = new RowCacheSentinel();
        boolean sentinelSuccess = CacheService.instance.rowCache.putIfAbsent(key, sentinel);

        try
        {
            ColumnFamily data = getTopLevelColumns(QueryFilter.getIdentityFilter(filter.key, name, filter.timestamp),
                                                   Integer.MIN_VALUE);
            if (sentinelSuccess && data != null)
                CacheService.instance.rowCache.replace(key, sentinel, data);

            return data;
        }
        finally
        {
            if (sentinelSuccess && data == null)
                invalidateCachedRow(key);
        }
    }

    public int gcBefore(long now)
    {
        return (int) (now / 1000) - metadata.getGcGraceSeconds();
    }

    /**
     * get a list of columns starting from a given column, in a specified order.
     * only the latest version of a column is returned.
     * @return null if there is no data and no tombstones; otherwise a ColumnFamily
     */
    public ColumnFamily getColumnFamily(QueryFilter filter)
    {
        assert name.equals(filter.getColumnFamilyName()) : filter.getColumnFamilyName();

        ColumnFamily result = null;

        long start = System.nanoTime();
        try
        {
            int gcBefore = gcBefore(filter.timestamp);
            if (isRowCacheEnabled())
            {
                assert !isIndex(); // CASSANDRA-5732
                UUID cfId = metadata.cfId;

                ColumnFamily cached = getThroughCache(cfId, filter);
                if (cached == null)
                {
                    logger.trace("cached row is empty");
                    return null;
                }

                result = filterColumnFamily(cached, filter);
            }
            else
            {
                ColumnFamily cf = getTopLevelColumns(filter, gcBefore);

                if (cf == null)
                    return null;

                result = removeDeletedCF(cf, gcBefore);
            }

            removeDroppedColumns(result);

            if (filter.filter instanceof SliceQueryFilter)
            {
                // Log the number of tombstones scanned on single key queries
                metric.tombstoneScannedHistogram.update(((SliceQueryFilter) filter.filter).lastIgnored());
                metric.liveScannedHistogram.update(((SliceQueryFilter) filter.filter).lastLive());
            }
        }
        finally
        {
            metric.readLatency.addNano(System.nanoTime() - start);
        }

        return result;
    }

    /**
     *  Filter a cached row, which will not be modified by the filter, but may be modified by throwing out
     *  tombstones that are no longer relevant.
     *  The returned column family won't be thread safe.
     */
    ColumnFamily filterColumnFamily(ColumnFamily cached, QueryFilter filter)
    {
        ColumnFamily cf = cached.cloneMeShallow(ArrayBackedSortedColumns.factory, filter.filter.isReversed());
        OnDiskAtomIterator ci = filter.getColumnFamilyIterator(cached);

        int gcBefore = gcBefore(filter.timestamp);
        filter.collateOnDiskAtom(cf, ci, gcBefore);
        return removeDeletedCF(cf, gcBefore);
    }

    /**
     * Get the current view and acquires references on all its sstables.
     * This is a bit tricky because we must ensure that between the time we
     * get the current view and the time we acquire the references the set of
     * sstables hasn't changed. Otherwise we could get a view for which an
     * sstable have been deleted in the meantime.
     *
     * At the end of this method, a reference on all the sstables of the
     * returned view will have been acquired and must thus be released when
     * appropriate.
     */
    private DataTracker.View markCurrentViewReferenced()
    {
        while (true)
        {
            DataTracker.View currentView = data.getView();
            if (SSTableReader.acquireReferences(currentView.sstables))
                return currentView;
        }
    }

    /**
     * Get the current sstables, acquiring references on all of them.
     * The caller is in charge of releasing the references on the sstables.
     *
     * See markCurrentViewReferenced() above.
     */
    public Collection<SSTableReader> markCurrentSSTablesReferenced()
    {
        return markCurrentViewReferenced().sstables;
    }

    private ViewFragment markReferenced(Function<DataTracker.View, List<SSTableReader>> filter)
    {
        List<SSTableReader> sstables;
        DataTracker.View view;

        while (true)
        {
            view = data.getView();

            if (view.intervalTree.isEmpty())
            {
                sstables = Collections.emptyList();
                break;
            }

            sstables = filter.apply(view);
            if (SSTableReader.acquireReferences(sstables))
                break;
            // retry w/ new view
        }

        return new ViewFragment(sstables, Iterables.concat(Collections.singleton(view.memtable), view.memtablesPendingFlush));
    }

    /**
     * @return a ViewFragment containing the sstables and memtables that may need to be merged
     * for the given @param key, according to the interval tree
     */
    public ViewFragment markReferenced(final DecoratedKey key)
    {
        assert !key.isMinimum(partitioner);
        return markReferenced(new Function<DataTracker.View, List<SSTableReader>>()
        {
            public List<SSTableReader> apply(DataTracker.View view)
            {
                return compactionStrategy.filterSSTablesForReads(view.intervalTree.search(key));
            }
        });
    }

    /**
     * @return a ViewFragment containing the sstables and memtables that may need to be merged
     * for rows within @param rowBounds, inclusive, according to the interval tree.
     */
    public ViewFragment markReferenced(final AbstractBounds<RowPosition> rowBounds)
    {
        return markReferenced(new Function<DataTracker.View, List<SSTableReader>>()
        {
            public List<SSTableReader> apply(DataTracker.View view)
            {
                return compactionStrategy.filterSSTablesForReads(view.sstablesInBounds(rowBounds));
            }
        });
    }

    /**
     * @return a ViewFragment containing the sstables and memtables that may need to be merged
     * for rows for all of @param rowBoundsCollection, inclusive, according to the interval tree.
     */
    public ViewFragment markReferenced(final Collection<AbstractBounds<RowPosition>> rowBoundsCollection)
    {
        return markReferenced(new Function<DataTracker.View, List<SSTableReader>>()
        {
            public List<SSTableReader> apply(DataTracker.View view)
            {
                Set<SSTableReader> sstables = Sets.newHashSet();
                for (AbstractBounds<RowPosition> rowBounds : rowBoundsCollection)
                    sstables.addAll(view.sstablesInBounds(rowBounds));

                return ImmutableList.copyOf(sstables);
            }
        });
    }

    public List<String> getSSTablesForKey(String key)
    {
        DecoratedKey dk = partitioner.decorateKey(metadata.getKeyValidator().fromString(key));
        ViewFragment view = markReferenced(dk);
        try
        {
            List<String> files = new ArrayList<String>();
            for (SSTableReader sstr : view.sstables)
            {
                // check if the key actually exists in this sstable, without updating cache and stats
                if (sstr.getPosition(dk, SSTableReader.Operator.EQ, false) != null)
                    files.add(sstr.getFilename());
            }
            return files;
        }
        finally
        {
            SSTableReader.releaseReferences(view.sstables);
        }
    }

    public ColumnFamily getTopLevelColumns(QueryFilter filter, int gcBefore)
    {
        Tracing.trace("Executing single-partition query on {}", name);
        CollationController controller = new CollationController(this, filter, gcBefore);
        ColumnFamily columns = controller.getTopLevelColumns();
        metric.updateSSTableIterated(controller.getSstablesIterated());
        return columns;
    }

    public void cleanupCache()
    {
        Collection<Range<Token>> ranges = StorageService.instance.getLocalRanges(keyspace.getName());

        for (RowCacheKey key : CacheService.instance.rowCache.getKeySet())
        {
            DecoratedKey dk = partitioner.decorateKey(ByteBuffer.wrap(key.key));
            if (key.cfId == metadata.cfId && !Range.isInRanges(dk.token, ranges))
                invalidateCachedRow(dk);
        }
    }

    public static abstract class AbstractScanIterator extends AbstractIterator<Row> implements CloseableIterator<Row>
    {
        public boolean needsFiltering()
        {
            return true;
        }
    }

    /**
      * Iterate over a range of rows and columns from memtables/sstables.
      *
      * @param range The range of keys and columns within those keys to fetch
     */
    private AbstractScanIterator getSequentialIterator(final DataRange range, long now)
    {
        assert !(range.keyRange() instanceof Range) || !((Range)range.keyRange()).isWrapAround() || range.keyRange().right.isMinimum(partitioner) : range.keyRange();

        final ViewFragment view = markReferenced(range.keyRange());
        Tracing.trace("Executing seq scan across {} sstables for {}", view.sstables.size(), range.keyRange().getString(metadata.getKeyValidator()));

        try
        {
            final CloseableIterator<Row> iterator = RowIteratorFactory.getIterator(view.memtables, view.sstables, range, this, now);

            // todo this could be pushed into SSTableScanner
            return new AbstractScanIterator()
            {
                protected Row computeNext()
                {
                    // pull a row out of the iterator
                    if (!iterator.hasNext())
                        return endOfData();

                    Row current = iterator.next();
                    DecoratedKey key = current.key;

                    if (!range.stopKey().isMinimum(partitioner) && range.stopKey().compareTo(key) < 0)
                        return endOfData();

                    // skipping outside of assigned range
                    if (!range.contains(key))
                        return computeNext();

                    if (logger.isTraceEnabled())
                        logger.trace("scanned {}", metadata.getKeyValidator().getString(key.key));

                    return current;
                }

                public void close() throws IOException
                {
                    SSTableReader.releaseReferences(view.sstables);
                    iterator.close();
                }
            };
        }
        catch (RuntimeException e)
        {
            // In case getIterator() throws, otherwise the iteror close method releases the references.
            SSTableReader.releaseReferences(view.sstables);
            throw e;
        }
    }

    @VisibleForTesting
    public List<Row> getRangeSlice(final AbstractBounds<RowPosition> range,
                                   List<IndexExpression> rowFilter,
                                   IDiskAtomFilter columnFilter,
                                   int maxResults)
    {
        return getRangeSlice(range, rowFilter, columnFilter, maxResults, System.currentTimeMillis());
    }

    public List<Row> getRangeSlice(final AbstractBounds<RowPosition> range,
                                   List<IndexExpression> rowFilter,
                                   IDiskAtomFilter columnFilter,
                                   int maxResults,
                                   long now)
    {
        return getRangeSlice(makeExtendedFilter(range, columnFilter, rowFilter, maxResults, false, false, now));
    }

    /**
     * Allows generic range paging with the slice column filter.
     * Typically, suppose we have rows A, B, C ... Z having each some columns in [1, 100].
     * And suppose we want to page throught the query that for all rows returns the columns
     * within [25, 75]. For that, we need to be able to do a range slice starting at (row r, column c)
     * and ending at (row Z, column 75), *but* that only return columns in [25, 75].
     * That is what this method allows. The columnRange is the "window" of  columns we are interested
     * in each row, and columnStart (resp. columnEnd) is the start (resp. end) for the first
     * (resp. end) requested row.
     */
    public ExtendedFilter makeExtendedFilter(AbstractBounds<RowPosition> keyRange,
                                             SliceQueryFilter columnRange,
                                             ByteBuffer columnStart,
                                             ByteBuffer columnStop,
                                             List<IndexExpression> rowFilter,
                                             int maxResults,
                                             boolean countCQL3Rows,
                                             long now)
    {
        DataRange dataRange = new DataRange.Paging(keyRange, columnRange, columnStart, columnStop, metadata.comparator);
        return ExtendedFilter.create(this, dataRange, rowFilter, maxResults, countCQL3Rows, now);
    }

    public List<Row> getRangeSlice(AbstractBounds<RowPosition> range,
                                   List<IndexExpression> rowFilter,
                                   IDiskAtomFilter columnFilter,
                                   int maxResults,
                                   long now,
                                   boolean countCQL3Rows,
                                   boolean isPaging)
    {
        return getRangeSlice(makeExtendedFilter(range, columnFilter, rowFilter, maxResults, countCQL3Rows, isPaging, now));
    }

    public ExtendedFilter makeExtendedFilter(AbstractBounds<RowPosition> range,
                                             IDiskAtomFilter columnFilter,
                                             List<IndexExpression> rowFilter,
                                             int maxResults,
                                             boolean countCQL3Rows,
                                             boolean isPaging,
                                             long timestamp)
    {
        DataRange dataRange;
        if (isPaging)
        {
            assert columnFilter instanceof SliceQueryFilter;
            SliceQueryFilter sfilter = (SliceQueryFilter)columnFilter;
            assert sfilter.slices.length == 1;
            SliceQueryFilter newFilter = new SliceQueryFilter(ColumnSlice.ALL_COLUMNS_ARRAY, sfilter.isReversed(), sfilter.count);
            dataRange = new DataRange.Paging(range, newFilter, sfilter.start(), sfilter.finish(), metadata.comparator);
        }
        else
        {
            dataRange = new DataRange(range, columnFilter);
        }
        return ExtendedFilter.create(this, dataRange, rowFilter, maxResults, countCQL3Rows, timestamp);
    }

    public List<Row> getRangeSlice(ExtendedFilter filter)
    {
        return filter(getSequentialIterator(filter.dataRange, filter.timestamp), filter);
    }

    @VisibleForTesting
    public List<Row> search(AbstractBounds<RowPosition> range,
                            List<IndexExpression> clause,
                            IDiskAtomFilter dataFilter,
                            int maxResults)
    {
        return search(range, clause, dataFilter, maxResults, System.currentTimeMillis());
    }

    public List<Row> search(AbstractBounds<RowPosition> range,
                            List<IndexExpression> clause,
                            IDiskAtomFilter dataFilter,
                            int maxResults,
                            long now)
    {
        return search(makeExtendedFilter(range, dataFilter, clause, maxResults, false, false, now));
    }

    public List<Row> search(ExtendedFilter filter)
    {
        Tracing.trace("Executing indexed scan for {}", filter.dataRange.keyRange().getString(metadata.getKeyValidator()));
        return indexManager.search(filter);
    }

    public List<Row> filter(AbstractScanIterator rowIterator, ExtendedFilter filter)
    {
        logger.trace("Filtering {} for rows matching {}", rowIterator, filter);
        List<Row> rows = new ArrayList<Row>();
        int columnsCount = 0;
        int total = 0, matched = 0;

        try
        {
            while (rowIterator.hasNext() && matched < filter.maxRows() && columnsCount < filter.maxColumns())
            {
                // get the raw columns requested, and additional columns for the expressions if necessary
                Row rawRow = rowIterator.next();
                total++;
                ColumnFamily data = rawRow.cf;

                if (rowIterator.needsFiltering())
                {
                    IDiskAtomFilter extraFilter = filter.getExtraFilter(rawRow.key, data);
                    if (extraFilter != null)
                    {
                        ColumnFamily cf = filter.cfs.getColumnFamily(new QueryFilter(rawRow.key, name, extraFilter, filter.timestamp));
                        if (cf != null)
                            data.addAll(cf, HeapAllocator.instance);
                    }

                    removeDroppedColumns(data);

                    if (!filter.isSatisfiedBy(rawRow.key, data, null))
                        continue;

                    logger.trace("{} satisfies all filter expressions", data);
                    // cut the resultset back to what was requested, if necessary
                    data = filter.prune(rawRow.key, data);
                }
                else
                {
                    removeDroppedColumns(data);
                }

                rows.add(new Row(rawRow.key, data));
                matched++;

                if (data != null)
                    columnsCount += filter.lastCounted(data);
                // Update the underlying filter to avoid querying more columns per slice than necessary and to handle paging
                filter.updateFilter(columnsCount);
            }

            return rows;
        }
        finally
        {
            try
            {
                rowIterator.close();
                Tracing.trace("Scanned {} rows and matched {}", total, matched);
            }
            catch (IOException e)
            {
                throw new RuntimeException(e);
            }
        }
    }

    public AbstractType<?> getComparator()
    {
        return metadata.comparator;
    }

    public void snapshotWithoutFlush(String snapshotName)
    {
        for (ColumnFamilyStore cfs : concatWithIndexes())
        {
            DataTracker.View currentView = cfs.markCurrentViewReferenced();

            try
            {
                for (SSTableReader ssTable : currentView.sstables)
                {
                    File snapshotDirectory = Directories.getSnapshotDirectory(ssTable.descriptor, snapshotName);
                    ssTable.createLinks(snapshotDirectory.getPath()); // hard links
                    if (logger.isDebugEnabled())
                        logger.debug("Snapshot for " + keyspace + " keyspace data file " + ssTable.getFilename() +
                                     " created in " + snapshotDirectory);
                }

                if (cfs.compactionStrategy instanceof LeveledCompactionStrategy)
                    cfs.directories.snapshotLeveledManifest(snapshotName);
            }
            finally
            {
                SSTableReader.releaseReferences(currentView.sstables);
            }
        }
    }

    public List<SSTableReader> getSnapshotSSTableReader(String tag) throws IOException
    {
        Map<Descriptor, Set<Component>> snapshots = directories.sstableLister().snapshots(tag).list();
        List<SSTableReader> readers = new ArrayList<SSTableReader>(snapshots.size());
        for (Map.Entry<Descriptor, Set<Component>> entries : snapshots.entrySet())
            readers.add(SSTableReader.open(entries.getKey(), entries.getValue(), metadata, partitioner));
        return readers;
    }

    /**
     * Take a snap shot of this columnfamily store.
     *
     * @param snapshotName the name of the associated with the snapshot
     */
    public void snapshot(String snapshotName)
    {
        forceBlockingFlush();
        snapshotWithoutFlush(snapshotName);
    }

    public boolean snapshotExists(String snapshotName)
    {
        return directories.snapshotExists(snapshotName);
    }

    public long getSnapshotCreationTime(String snapshotName)
    {
        return directories.snapshotCreationTime(snapshotName);
    }

    /**
     * Clear all the snapshots for a given column family.
     *
     * @param snapshotName the user supplied snapshot name. If left empty,
     *                     all the snapshots will be cleaned.
     */
    public void clearSnapshot(String snapshotName)
    {
        List<File> snapshotDirs = directories.getCFDirectories();
        Directories.clearSnapshot(snapshotName, snapshotDirs);
    }

    public boolean hasUnreclaimedSpace()
    {
        return getLiveDiskSpaceUsed() < getTotalDiskSpaceUsed();
    }

    public long getTotalDiskSpaceUsed()
    {
        return metric.totalDiskSpaceUsed.count();
    }

    public long getLiveDiskSpaceUsed()
    {
        return metric.liveDiskSpaceUsed.count();
    }

    public int getLiveSSTableCount()
    {
        return metric.liveSSTableCount.value();
    }

    /**
     * @return the cached row for @param key if it is already present in the cache.
     * That is, unlike getThroughCache, it will not readAndCache the row if it is not present, nor
     * are these calls counted in cache statistics.
     *
     * Note that this WILL cause deserialization of a SerializingCache row, so if all you
     * need to know is whether a row is present or not, use containsCachedRow instead.
     */
    public ColumnFamily getRawCachedRow(DecoratedKey key)
    {
        if (!isRowCacheEnabled())
            return null;

        IRowCacheEntry cached = CacheService.instance.rowCache.getInternal(new RowCacheKey(metadata.cfId, key));
        return cached == null || cached instanceof RowCacheSentinel ? null : (ColumnFamily) cached;
    }

    /**
     * @return true if @param key is contained in the row cache
     */
    public boolean containsCachedRow(DecoratedKey key)
    {
        return CacheService.instance.rowCache.getCapacity() != 0 && CacheService.instance.rowCache.containsKey(new RowCacheKey(metadata.cfId, key));
    }

    public void invalidateCachedRow(RowCacheKey key)
    {
        CacheService.instance.rowCache.remove(key);
    }

    public void invalidateCachedRow(DecoratedKey key)
    {
        UUID cfId = Schema.instance.getId(keyspace.getName(), this.name);
        if (cfId == null)
            return; // secondary index

        invalidateCachedRow(new RowCacheKey(cfId, key));
    }

    public void forceMajorCompaction() throws InterruptedException, ExecutionException
    {
        CompactionManager.instance.performMaximal(this);
    }

    public static Iterable<ColumnFamilyStore> all()
    {
        List<Iterable<ColumnFamilyStore>> stores = new ArrayList<Iterable<ColumnFamilyStore>>(Schema.instance.getKeyspaces().size());
        for (Keyspace keyspace : Keyspace.all())
        {
            stores.add(keyspace.getColumnFamilyStores());
        }
        return Iterables.concat(stores);
    }

    public Iterable<DecoratedKey> keySamples(Range<Token> range)
    {
        Collection<SSTableReader> sstables = getSSTables();
        Iterable<DecoratedKey>[] samples = new Iterable[sstables.size()];
        int i = 0;
        for (SSTableReader sstable: sstables)
        {
            samples[i++] = sstable.getKeySamples(range);
        }
        return Iterables.concat(samples);
    }

    /**
     * For testing.  No effort is made to clear historical or even the current memtables, nor for
     * thread safety.  All we do is wipe the sstable containers clean, while leaving the actual
     * data files present on disk.  (This allows tests to easily call loadNewSSTables on them.)
     */
    public void clearUnsafe()
    {
        for (final ColumnFamilyStore cfs : concatWithIndexes())
        {
            cfs.runWithCompactionsDisabled(new Callable<Void>()
            {
                public Void call()
                {
                    cfs.data.init();
                    return null;
                }
            }, true);
        }
    }

    /**
     * Truncate deletes the entire column family's data with no expensive tombstone creation
     */
    public void truncateBlocking()
    {
        // We have two goals here:
        // - truncate should delete everything written before truncate was invoked
        // - but not delete anything that isn't part of the snapshot we create.
        // We accomplish this by first flushing manually, then snapshotting, and
        // recording the timestamp IN BETWEEN those actions. Any sstables created
        // with this timestamp or greater time, will not be marked for delete.
        //
        // Bonus complication: since we store replay position in sstable metadata,
        // truncating those sstables means we will replay any CL segments from the
        // beginning if we restart before they [the CL segments] are discarded for
        // normal reasons post-truncate.  To prevent this, we store truncation
        // position in the System keyspace.
        logger.debug("truncating {}", name);

        if (DatabaseDescriptor.isAutoSnapshot())
        {
            // flush the CF being truncated before forcing the new segment
            forceBlockingFlush();

            // sleep a little to make sure that our truncatedAt comes after any sstable
            // that was part of the flushed we forced; otherwise on a tie, it won't get deleted.
            Uninterruptibles.sleepUninterruptibly(1, TimeUnit.MILLISECONDS);
        }

        // nuke the memtable data w/o writing to disk first
        Keyspace.switchLock.writeLock().lock();
        try
        {
            for (ColumnFamilyStore cfs : concatWithIndexes())
            {
                Memtable mt = cfs.getMemtableThreadSafe();
                if (!mt.isClean())
                    mt.cfs.data.renewMemtable();
            }
        }
        finally
        {
            Keyspace.switchLock.writeLock().unlock();
        }

        Runnable truncateRunnable = new Runnable()
        {
            public void run()
            {
                logger.debug("Discarding sstable data for truncated CF + indexes");

                final long truncatedAt = System.currentTimeMillis();
                if (DatabaseDescriptor.isAutoSnapshot())
                    snapshot(Keyspace.getTimestampedSnapshotName(name));

                ReplayPosition replayAfter = discardSSTables(truncatedAt);

                for (SecondaryIndex index : indexManager.getIndexes())
                    index.truncateBlocking(truncatedAt);

                SystemKeyspace.saveTruncationRecord(ColumnFamilyStore.this, truncatedAt, replayAfter);

                logger.debug("cleaning out row cache");
                for (RowCacheKey key : CacheService.instance.rowCache.getKeySet())
                {
                    if (key.cfId == metadata.cfId)
                        invalidateCachedRow(key);
                }
            }
        };

        runWithCompactionsDisabled(Executors.callable(truncateRunnable), true);
        logger.debug("truncate complete");
    }

    public <V> V runWithCompactionsDisabled(Callable<V> callable, boolean interruptValidation)
    {
        // synchronize so that concurrent invocations don't re-enable compactions partway through unexpectedly,
        // and so we only run one major compaction at a time
        synchronized (this)
        {
            logger.debug("Cancelling in-progress compactions for {}", metadata.cfName);

            Iterable<ColumnFamilyStore> selfWithIndexes = concatWithIndexes();
            for (ColumnFamilyStore cfs : selfWithIndexes)
                cfs.getCompactionStrategy().pause();
            try
            {
                // interrupt in-progress compactions
                Function<ColumnFamilyStore, CFMetaData> f = new Function<ColumnFamilyStore, CFMetaData>()
                {
                    public CFMetaData apply(ColumnFamilyStore cfs)
                    {
                        return cfs.metadata;
                    }
                };
                Iterable<CFMetaData> allMetadata = Iterables.transform(selfWithIndexes, f);
                CompactionManager.instance.interruptCompactionFor(allMetadata, interruptValidation);

                // wait for the interruption to be recognized
                long start = System.nanoTime();
                long delay = TimeUnit.MINUTES.toNanos(1);
                while (System.nanoTime() - start < delay)
                {
                    if (CompactionManager.instance.isCompacting(selfWithIndexes))
                        Uninterruptibles.sleepUninterruptibly(100, TimeUnit.MILLISECONDS);
                    else
                        break;
                }

                // doublecheck that we finished, instead of timing out
                for (ColumnFamilyStore cfs : selfWithIndexes)
                {
                    if (!cfs.getDataTracker().getCompacting().isEmpty())
                    {
                        logger.warn("Unable to cancel in-progress compactions for {}.  Probably there is an unusually large row in progress somewhere.  It is also possible that buggy code left some sstables compacting after it was done with them", metadata.cfName);
                    }
                }
                logger.debug("Compactions successfully cancelled");

                // run our task
                try
                {
                    return callable.call();
                }
                catch (Exception e)
                {
                    throw new RuntimeException(e);
                }
            }
            finally
            {
                for (ColumnFamilyStore cfs : selfWithIndexes)
                    cfs.getCompactionStrategy().resume();
            }
        }
    }

    public Iterable<SSTableReader> markAllCompacting()
    {
        Callable<Iterable<SSTableReader>> callable = new Callable<Iterable<SSTableReader>>()
        {
            public Iterable<SSTableReader> call() throws Exception
            {
                assert data.getCompacting().isEmpty() : data.getCompacting();
                Iterable<SSTableReader> sstables = Lists.newArrayList(AbstractCompactionStrategy.filterSuspectSSTables(getSSTables()));
                if (Iterables.isEmpty(sstables))
                    return null;
                boolean success = data.markCompacting(sstables);
                assert success : "something marked things compacting while compactions are disabled";
                return sstables;
            }
        };

        return runWithCompactionsDisabled(callable, false);
    }

    public long getBloomFilterFalsePositives()
    {
        return metric.bloomFilterFalsePositives.value();
    }

    public long getRecentBloomFilterFalsePositives()
    {
        return metric.recentBloomFilterFalsePositives.value();
    }

    public double getBloomFilterFalseRatio()
    {
        return metric.bloomFilterFalseRatio.value();
    }

    public double getRecentBloomFilterFalseRatio()
    {
        return metric.recentBloomFilterFalseRatio.value();
    }

    public long getBloomFilterDiskSpaceUsed()
    {
        return metric.bloomFilterDiskSpaceUsed.value();
    }

    @Override
    public String toString()
    {
        return "CFS(" +
               "Keyspace='" + keyspace.getName() + '\'' +
               ", ColumnFamily='" + name + '\'' +
               ')';
    }

    public void disableAutoCompaction()
    {
        // we don't use CompactionStrategy.pause since we don't want users flipping that on and off
        // during runWithCompactionsDisabled
        this.compactionStrategy.disable();
    }

    public void enableAutoCompaction()
    {
        enableAutoCompaction(false);
    }

    /**
     * used for tests - to be able to check things after a minor compaction
     * @param waitForFutures if we should block until autocompaction is done
     */
    @VisibleForTesting
    public void enableAutoCompaction(boolean waitForFutures)
    {
        this.compactionStrategy.enable();
        List<Future<?>> futures = CompactionManager.instance.submitBackground(this);
        if (waitForFutures)
            FBUtilities.waitOnFutures(futures);
    }

    public boolean isAutoCompactionDisabled()
    {
        return !this.compactionStrategy.isEnabled();
    }

    /*
     JMX getters and setters for the Default<T>s.
       - get/set minCompactionThreshold
       - get/set maxCompactionThreshold
       - get     memsize
       - get     memops
       - get/set memtime
     */

    public AbstractCompactionStrategy getCompactionStrategy()
    {
        assert compactionStrategy != null : "No compaction strategy set yet";
        return compactionStrategy;
    }

    public void setCompactionThresholds(int minThreshold, int maxThreshold)
    {
        validateCompactionThresholds(minThreshold, maxThreshold);

        minCompactionThreshold.set(minThreshold);
        maxCompactionThreshold.set(maxThreshold);

        // this is called as part of CompactionStrategy constructor; avoid circular dependency by checking for null
        if (compactionStrategy != null)
            CompactionManager.instance.submitBackground(this);
    }

    public int getMinimumCompactionThreshold()
    {
        return minCompactionThreshold.value();
    }

    public void setMinimumCompactionThreshold(int minCompactionThreshold)
    {
        validateCompactionThresholds(minCompactionThreshold, maxCompactionThreshold.value());
        this.minCompactionThreshold.set(minCompactionThreshold);
    }

    public int getMaximumCompactionThreshold()
    {
        return maxCompactionThreshold.value();
    }

    public void setMaximumCompactionThreshold(int maxCompactionThreshold)
    {
        validateCompactionThresholds(minCompactionThreshold.value(), maxCompactionThreshold);
        this.maxCompactionThreshold.set(maxCompactionThreshold);
    }

    private void validateCompactionThresholds(int minThreshold, int maxThreshold)
    {
        if (minThreshold > maxThreshold)
            throw new RuntimeException(String.format("The min_compaction_threshold cannot be larger than the max_compaction_threshold. " +
                                                     "Min is '%d', Max is '%d'.", minThreshold, maxThreshold));

        if (maxThreshold == 0 || minThreshold == 0)
            throw new RuntimeException("Disabling compaction by setting min_compaction_threshold or max_compaction_threshold to 0 " +
                    "is deprecated, set the compaction strategy option 'enabled' to 'false' instead or use the nodetool command 'disableautocompaction'.");
    }

    public double getTombstonesPerSlice()
    {
        return metric.tombstoneScannedHistogram.getSnapshot().getMedian();
    }

    public double getLiveCellsPerSlice()
    {
        return metric.liveScannedHistogram.getSnapshot().getMedian();
    }

    // End JMX get/set.

    public long estimateKeys()
    {
        return data.estimatedKeys();
    }

    public long[] getEstimatedRowSizeHistogram()
    {
        return metric.estimatedRowSizeHistogram.value();
    }

    public long[] getEstimatedColumnCountHistogram()
    {
        return metric.estimatedColumnCountHistogram.value();
    }

    public double getCompressionRatio()
    {
        return metric.compressionRatio.value();
    }

    /** true if this CFS contains secondary index data */
    public boolean isIndex()
    {
        return partitioner instanceof LocalPartitioner;
    }

    private ByteBuffer intern(ByteBuffer name)
    {
        ByteBuffer internedName = internedNames.get(name);
        if (internedName == null)
        {
            internedName = ByteBufferUtil.clone(name);
            ByteBuffer concurrentName = internedNames.putIfAbsent(internedName, internedName);
            if (concurrentName != null)
                internedName = concurrentName;
        }
        return internedName;
    }

    public ByteBuffer internOrCopy(ByteBuffer name, Allocator allocator)
    {
        if (internedNames.size() >= INTERN_CUTOFF)
            return allocator.clone(name);

        return intern(name);
    }

    public ByteBuffer maybeIntern(ByteBuffer name)
    {
        if (internedNames.size() >= INTERN_CUTOFF)
            return null;

        return intern(name);
    }

    public Iterable<ColumnFamilyStore> concatWithIndexes()
    {
        return Iterables.concat(indexManager.getIndexesBackedByCfs(), Collections.singleton(this));
    }

    public Set<Memtable> getMemtablesPendingFlush()
    {
        return data.getMemtablesPendingFlush();
    }

    public List<String> getBuiltIndexes()
    {
       return indexManager.getBuiltIndexes();
    }

    public int getUnleveledSSTables()
    {
        return this.compactionStrategy instanceof LeveledCompactionStrategy
               ? ((LeveledCompactionStrategy) this.compactionStrategy).getLevelSize(0)
               : 0;
    }

    public int[] getSSTableCountPerLevel()
    {
        return compactionStrategy instanceof LeveledCompactionStrategy
               ? ((LeveledCompactionStrategy) compactionStrategy).getAllLevelSize()
               : null;
    }

    public static class ViewFragment
    {
        public final List<SSTableReader> sstables;
        public final Iterable<Memtable> memtables;

        public ViewFragment(List<SSTableReader> sstables, Iterable<Memtable> memtables)
        {
            this.sstables = sstables;
            this.memtables = memtables;
        }
    }

    /**
     * Returns the creation time of the oldest memtable not fully flushed yet.
     */
    public long oldestUnflushedMemtable()
    {
        DataTracker.View view = data.getView();
        long oldest = view.memtable.creationTime();
        for (Memtable memtable : view.memtablesPendingFlush)
            oldest = Math.min(oldest, memtable.creationTime());
        return oldest;
    }

    public boolean isEmpty()
    {
        DataTracker.View view = data.getView();
        return view.sstables.isEmpty() && view.memtable.getOperations() == 0 && view.memtablesPendingFlush.isEmpty();
    }

    private boolean isRowCacheEnabled()
    {
        return !(metadata.getCaching() == Caching.NONE
              || metadata.getCaching() == Caching.KEYS_ONLY
              || CacheService.instance.rowCache.getCapacity() == 0);
    }

    /**
     * Discard all SSTables that were created before given timestamp.
     *
     * Caller should first ensure that comapctions have quiesced.
     *
     * @param truncatedAt The timestamp of the truncation
     *                    (all SSTables before that timestamp are going be marked as compacted)
     *
     * @return the most recent replay position of the truncated data
     */
    public ReplayPosition discardSSTables(long truncatedAt)
    {
        assert data.getCompacting().isEmpty() : data.getCompacting();

        List<SSTableReader> truncatedSSTables = new ArrayList<SSTableReader>();

        for (SSTableReader sstable : getSSTables())
        {
            if (!sstable.newSince(truncatedAt))
                truncatedSSTables.add(sstable);
        }

        if (truncatedSSTables.isEmpty())
            return ReplayPosition.NONE;

        markObsolete(truncatedSSTables, OperationType.UNKNOWN);
        return ReplayPosition.getReplayPosition(truncatedSSTables);
    }

    public double getDroppableTombstoneRatio()
    {
        return getDataTracker().getDroppableTombstoneRatio();
    }
<<<<<<< HEAD

    public long getTruncationTime()
    {
        Pair<ReplayPosition, Long> truncationRecord = SystemKeyspace.getTruncationRecords().get(metadata.cfId);
        return truncationRecord == null ? Long.MIN_VALUE : truncationRecord.right;
    }

    @VisibleForTesting
    void resetFileIndexGenerator()
    {
        fileIndexGenerator.set(0);
    }
=======
>>>>>>> 87097066
}<|MERGE_RESOLUTION|>--- conflicted
+++ resolved
@@ -2415,19 +2415,10 @@
     {
         return getDataTracker().getDroppableTombstoneRatio();
     }
-<<<<<<< HEAD
-
-    public long getTruncationTime()
-    {
-        Pair<ReplayPosition, Long> truncationRecord = SystemKeyspace.getTruncationRecords().get(metadata.cfId);
-        return truncationRecord == null ? Long.MIN_VALUE : truncationRecord.right;
-    }
 
     @VisibleForTesting
     void resetFileIndexGenerator()
     {
         fileIndexGenerator.set(0);
     }
-=======
->>>>>>> 87097066
 }