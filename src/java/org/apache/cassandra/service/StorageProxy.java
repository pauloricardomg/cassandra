--- conflicted
+++ resolved
@@ -861,13 +861,8 @@
                 else
                 {
                     // collect replies and resolve according to consistency level
-<<<<<<< HEAD
-                    RangeSliceResponseResolver resolver = new RangeSliceResponseResolver(nodeCmd.keyspace, liveEndpoints);
+                    RangeSliceResponseResolver resolver = new RangeSliceResponseResolver(nodeCmd.keyspace);
                     ReadCallback<Iterable<Row>> handler = getReadCallback(resolver, nodeCmd, consistency_level, liveEndpoints);
-=======
-                    RangeSliceResponseResolver resolver = new RangeSliceResponseResolver(command.keyspace);
-                    ReadCallback<Iterable<Row>> handler = getReadCallback(resolver, command, consistency_level, liveEndpoints);
->>>>>>> c3dc7894
                     handler.assureSufficientLiveNodes();
                     resolver.setSources(handler.endpoints);
                     for (InetAddress endpoint : handler.endpoints)
@@ -1130,73 +1125,6 @@
         return writeStats.getRecentLatencyHistogramMicros();
     }
 
-<<<<<<< HEAD
-=======
-    public static List<Row> scan(final String keyspace, String column_family, IndexClause index_clause, SlicePredicate column_predicate, ConsistencyLevel consistency_level)
-    throws IOException, TimeoutException, UnavailableException
-    {
-        IPartitioner p = StorageService.getPartitioner();
-
-        Token leftToken = index_clause.start_key == null ? p.getMinimumToken() : p.getToken(index_clause.start_key);
-        List<AbstractBounds> ranges = getRestrictedRanges(new Bounds(leftToken, p.getMinimumToken()));
-        logger.debug("scan ranges are {}", StringUtils.join(ranges, ","));
-
-        // now scan until we have enough results
-        List<Row> rows = new ArrayList<Row>(index_clause.count);
-        for (AbstractBounds range : ranges)
-        {
-            List<InetAddress> liveEndpoints = StorageService.instance.getLiveNaturalEndpoints(keyspace, range.right);
-            DatabaseDescriptor.getEndpointSnitch().sortByProximity(FBUtilities.getBroadcastAddress(), liveEndpoints);
-
-            // collect replies and resolve according to consistency level
-            RangeSliceResponseResolver resolver = new RangeSliceResponseResolver(keyspace);
-            IReadCommand iCommand = new IReadCommand()
-            {
-                public String getKeyspace()
-                {
-                    return keyspace;
-                }
-            };
-            ReadCallback<Iterable<Row>> handler = getReadCallback(resolver, iCommand, consistency_level, liveEndpoints);
-            handler.assureSufficientLiveNodes();
-            resolver.setSources(handler.endpoints);
-
-            IndexScanCommand command = new IndexScanCommand(keyspace, column_family, index_clause, column_predicate, range);
-            MessageProducer producer = new CachingMessageProducer(command);
-            for (InetAddress endpoint : handler.endpoints)
-            {
-                MessagingService.instance().sendRR(producer, endpoint, handler);
-                if (logger.isDebugEnabled())
-                    logger.debug("reading {} from {}", command, endpoint);
-            }
-
-            try
-            {
-                for (Row row : handler.get())
-                {
-                    rows.add(row);
-                    logger.debug("read {}", row);
-                }
-                FBUtilities.waitOnFutures(resolver.repairResults, DatabaseDescriptor.getRpcTimeout());
-            }
-            catch (TimeoutException ex)
-            {
-                if (logger.isDebugEnabled())
-                    logger.debug("Index scan timeout: {}", ex.toString());
-                throw ex;
-            }
-            catch (DigestMismatchException e)
-            {
-                throw new AssertionError(e);
-            }
-            if (rows.size() >= index_clause.count)
-                return rows.subList(0, index_clause.count);
-        }
-
-        return rows;
-    }
-
->>>>>>> c3dc7894
     public boolean getHintedHandoffEnabled()
     {
         return hintedHandoffEnabled;
