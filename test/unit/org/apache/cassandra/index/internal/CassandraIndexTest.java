/*
 * Licensed to the Apache Software Foundation (ASF) under one
 * or more contributor license agreements.  See the NOTICE file
 * distributed with this work for additional information
 * regarding copyright ownership.  The ASF licenses this file
 * to you under the Apache License, Version 2.0 (the
 * "License"); you may not use this file except in compliance
 * with the License.  You may obtain a copy of the License at
 *
 *     http://www.apache.org/licenses/LICENSE-2.0
 *
 * Unless required by applicable law or agreed to in writing, software
 * distributed under the License is distributed on an "AS IS" BASIS,
 * WITHOUT WARRANTIES OR CONDITIONS OF ANY KIND, either express or implied.
 * See the License for the specific language governing permissions and
 * limitations under the License.
 */

package org.apache.cassandra.index.internal;

import java.util.Collections;
import java.util.stream.Collectors;
import java.util.stream.Stream;
import java.util.stream.StreamSupport;

import com.google.common.base.Joiner;
import com.google.common.collect.*;
import org.junit.Test;

import org.apache.cassandra.cql3.CQLTester;
import org.apache.cassandra.cql3.UntypedResultSet;
import org.apache.cassandra.cql3.restrictions.StatementRestrictions;
import org.apache.cassandra.db.*;
import org.apache.cassandra.db.filter.ClusteringIndexFilter;
import org.apache.cassandra.db.filter.ClusteringIndexSliceFilter;
import org.apache.cassandra.db.filter.ColumnFilter;
import org.apache.cassandra.db.lifecycle.SSTableSet;
import org.apache.cassandra.db.rows.Row;
import org.apache.cassandra.db.rows.Unfiltered;
import org.apache.cassandra.db.rows.UnfilteredRowIterator;
import org.apache.cassandra.exceptions.InvalidRequestException;
import org.apache.cassandra.io.sstable.format.SSTableReader;
import org.apache.cassandra.notifications.SSTableAddedNotification;
import org.apache.cassandra.schema.ColumnMetadata;
import org.apache.cassandra.schema.SchemaConstants;
import org.apache.cassandra.schema.TableMetadata;
import org.apache.cassandra.utils.ByteBufferUtil;
import org.apache.cassandra.utils.FBUtilities;
import org.apache.cassandra.utils.concurrent.Refs;

import static org.apache.cassandra.Util.throwAssert;
import static org.junit.Assert.assertArrayEquals;
import static org.junit.Assert.assertEquals;
import static org.junit.Assert.assertFalse;
import static org.junit.Assert.assertNotNull;
import static org.junit.Assert.assertNull;
import static org.junit.Assert.assertTrue;
import static org.junit.Assert.fail;

/**
 * Smoke tests of built-in secondary index implementations
 */
public class CassandraIndexTest extends CQLTester
{
    @Test
    public void indexOnRegularColumn() throws Throwable
    {
        new TestScript().tableDefinition("CREATE TABLE %s (k int, c int, v int, PRIMARY KEY (k, c));")
                        .target("v")
                        .withFirstRow(row(0, 0, 0))
                        .withSecondRow(row(1, 1, 1))
                        .missingIndexMessage(StatementRestrictions.REQUIRES_ALLOW_FILTERING_MESSAGE)
                        .firstQueryExpression("v=0")
                        .secondQueryExpression("v=1")
                        .updateExpression("SET v=2")
                        .postUpdateQueryExpression("v=2")
                        .run();
    }

    @Test
    public void indexOnFirstClusteringColumn() throws Throwable
    {
        // No update allowed on primary key columns, so this script has no update expression
        new TestScript().tableDefinition("CREATE TABLE %s (k int, c int, v int, PRIMARY KEY (k, c));")
                        .target("c")
                        .withFirstRow(row(0, 0, 0))
                        .withSecondRow(row(1, 1, 1))
                        .missingIndexMessage(StatementRestrictions.REQUIRES_ALLOW_FILTERING_MESSAGE)
                        .firstQueryExpression("c=0")
                        .secondQueryExpression("c=1")
                        .run();
    }

    @Test
    public void indexOnSecondClusteringColumn() throws Throwable
    {
        // No update allowed on primary key columns, so this script has no update expression
        new TestScript().tableDefinition("CREATE TABLE %s (k int, c1 int, c2 int, v int, PRIMARY KEY (k, c1, c2));")
                        .target("c2")
                        .withFirstRow(row(0, 0, 0, 0))
                        .withSecondRow(row(1, 1, 1, 1))
                        .missingIndexMessage(String.format("PRIMARY KEY column \"%s\" cannot be restricted " +
                                                           "as preceding column \"%s\" is not restricted",
                                                           "c2", "c1"))
                        .firstQueryExpression("c2=0")
                        .secondQueryExpression("c2=1")
                        .run();
    }

    @Test
    public void indexOnFirstPartitionKeyColumn() throws Throwable
    {
        // No update allowed on primary key columns, so this script has no update expression
        new TestScript().tableDefinition("CREATE TABLE %s (k1 int, k2 int, c1 int, c2 int, v int, PRIMARY KEY ((k1, k2), c1, c2));")
                        .target("k1")
                        .withFirstRow(row(0, 0, 0, 0, 0))
                        .withSecondRow(row(1, 1, 1, 1, 1))
                        .missingIndexMessage(StatementRestrictions.REQUIRES_ALLOW_FILTERING_MESSAGE)
                        .firstQueryExpression("k1=0")
                        .secondQueryExpression("k1=1")
                        .run();
    }

    @Test
    public void indexOnSecondPartitionKeyColumn() throws Throwable
    {
        // No update allowed on primary key columns, so this script has no update expression
        new TestScript().tableDefinition("CREATE TABLE %s (k1 int, k2 int, c1 int, c2 int, v int, PRIMARY KEY ((k1, k2), c1, c2));")
                        .target("k2")
                        .withFirstRow(row(0, 0, 0, 0, 0))
                        .withSecondRow(row(1, 1, 1, 1, 1))
                        .missingIndexMessage(StatementRestrictions.REQUIRES_ALLOW_FILTERING_MESSAGE)
                        .firstQueryExpression("k2=0")
                        .secondQueryExpression("k2=1")
                        .run();
    }

    @Test
    public void indexOnNonFrozenListWithReplaceOperation() throws Throwable
    {
        new TestScript().tableDefinition("CREATE TABLE %s (k int, c int, l list<int>, PRIMARY KEY (k, c));")
                        .target("l")
                        .withFirstRow(row(0, 0, Lists.newArrayList(10, 20, 30)))
                        .withSecondRow(row(1, 1, Lists.newArrayList(11, 21, 31)))
                        .missingIndexMessage(StatementRestrictions.REQUIRES_ALLOW_FILTERING_MESSAGE)
                        .firstQueryExpression("l CONTAINS 10")
                        .secondQueryExpression("l CONTAINS 11")
                        .updateExpression("SET l = [40, 50, 60]")
                        .postUpdateQueryExpression("l CONTAINS 40")
                        .run();
    }

    @Test
    public void indexOnNonFrozenListWithInPlaceOperation() throws Throwable
    {
        new TestScript().tableDefinition("CREATE TABLE %s (k int, c int, l list<int>, PRIMARY KEY (k, c));")
                        .target("l")
                        .withFirstRow(row(0, 0, Lists.newArrayList(10, 20, 30)))
                        .withSecondRow(row(1, 1, Lists.newArrayList(11, 21, 31)))
                        .missingIndexMessage(StatementRestrictions.REQUIRES_ALLOW_FILTERING_MESSAGE)
                        .firstQueryExpression("l CONTAINS 10")
                        .secondQueryExpression("l CONTAINS 11")
                        .updateExpression("SET l = l - [10]")
                        .postUpdateQueryExpression("l CONTAINS 20")
                        .run();
    }

    @Test
    public void indexOnNonFrozenSetWithReplaceOperation() throws Throwable
    {
        new TestScript().tableDefinition("CREATE TABLE %s (k int, c int, s set<int>, PRIMARY KEY (k, c));")
                        .target("s")
                        .withFirstRow(row(0, 0, Sets.newHashSet(10, 20, 30)))
                        .withSecondRow(row(1, 1, Sets.newHashSet(11, 21, 31)))
                        .missingIndexMessage(StatementRestrictions.REQUIRES_ALLOW_FILTERING_MESSAGE)
                        .firstQueryExpression("s CONTAINS 10")
                        .secondQueryExpression("s CONTAINS 11")
                        .updateExpression("SET s = {40, 50, 60}")
                        .postUpdateQueryExpression("s CONTAINS 40")
                        .run();
    }

    @Test
    public void indexOnNonFrozenSetWithInPlaceOperation() throws Throwable
    {
        new TestScript().tableDefinition("CREATE TABLE %s (k int, c int, s set<int>, PRIMARY KEY (k, c));")
                        .target("s")
                        .withFirstRow(row(0, 0, Sets.newHashSet(10, 20, 30)))
                        .withSecondRow(row(1, 1, Sets.newHashSet(11, 21, 31)))
                        .missingIndexMessage(StatementRestrictions.REQUIRES_ALLOW_FILTERING_MESSAGE)
                        .firstQueryExpression("s CONTAINS 10")
                        .secondQueryExpression("s CONTAINS 11")
                        .updateExpression("SET s = s - {10}")
                        .postUpdateQueryExpression("s CONTAINS 20")
                        .run();
    }

    @Test
    public void indexOnNonFrozenMapValuesWithReplaceOperation() throws Throwable
    {
        new TestScript().tableDefinition("CREATE TABLE %s (k int, c int, m map<text,int>, PRIMARY KEY (k, c));")
                        .target("m")
                        .withFirstRow(row(0, 0, ImmutableMap.of("a", 10, "b", 20, "c", 30)))
                        .withSecondRow(row(1, 1, ImmutableMap.of("d", 11, "e", 21, "f", 31)))
                        .missingIndexMessage(StatementRestrictions.REQUIRES_ALLOW_FILTERING_MESSAGE)
                        .firstQueryExpression("m CONTAINS 10")
                        .secondQueryExpression("m CONTAINS 11")
                        .updateExpression("SET m = {'x':40, 'y':50, 'z':60}")
                        .postUpdateQueryExpression("m CONTAINS 40")
                        .run();
    }

    @Test
    public void indexOnNonFrozenMapValuesWithInPlaceOperation() throws Throwable
    {
        new TestScript().tableDefinition("CREATE TABLE %s (k int, c int, m map<text,int>, PRIMARY KEY (k, c));")
                        .target("m")
                        .withFirstRow(row(0, 0, ImmutableMap.of("a", 10, "b", 20, "c", 30)))
                        .withSecondRow(row(1, 1, ImmutableMap.of("d", 11, "e", 21, "f", 31)))
                        .missingIndexMessage(StatementRestrictions.REQUIRES_ALLOW_FILTERING_MESSAGE)
                        .firstQueryExpression("m CONTAINS 10")
                        .secondQueryExpression("m CONTAINS 11")
                        .updateExpression("SET m['a'] = 40")
                        .postUpdateQueryExpression("m CONTAINS 40")
                        .run();
    }

    @Test
    public void indexOnNonFrozenMapKeysWithReplaceOperation() throws Throwable
    {
        new TestScript().tableDefinition("CREATE TABLE %s (k int, c int, m map<text,int>, PRIMARY KEY (k, c));")
                        .target("keys(m)")
                        .withFirstRow(row(0, 0, ImmutableMap.of("a", 10, "b", 20, "c", 30)))
                        .withSecondRow(row(1, 1, ImmutableMap.of("d", 11, "e", 21, "f", 31)))
                        .missingIndexMessage(StatementRestrictions.REQUIRES_ALLOW_FILTERING_MESSAGE)
                        .firstQueryExpression("m CONTAINS KEY 'a'")
                        .secondQueryExpression("m CONTAINS KEY 'd'")
                        .updateExpression("SET m = {'x':40, 'y':50, 'z':60}")
                        .postUpdateQueryExpression("m CONTAINS KEY 'x'")
                        .run();
    }

    @Test
    public void indexOnNonFrozenMapKeysWithInPlaceOperation() throws Throwable
    {
        new TestScript().tableDefinition("CREATE TABLE %s (k int, c int, m map<text,int>, PRIMARY KEY (k, c));")
                        .target("keys(m)")
                        .withFirstRow(row(0, 0, ImmutableMap.of("a", 10, "b", 20, "c", 30)))
                        .withSecondRow(row(1, 1, ImmutableMap.of("d", 11, "e", 21, "f", 31)))
                        .missingIndexMessage(StatementRestrictions.REQUIRES_ALLOW_FILTERING_MESSAGE)
                        .firstQueryExpression("m CONTAINS KEY 'a'")
                        .secondQueryExpression("m CONTAINS KEY 'd'")
                        .updateExpression("SET m['a'] = NULL")
                        .postUpdateQueryExpression("m CONTAINS KEY 'b'")
                        .run();
    }

    @Test
    public void indexOnNonFrozenMapEntriesWithReplaceOperation() throws Throwable
    {
        new TestScript().tableDefinition("CREATE TABLE %s (k int, c int, m map<text,int>, PRIMARY KEY (k, c));")
                        .target("entries(m)")
                        .withFirstRow(row(0, 0, ImmutableMap.of("a", 10, "b", 20, "c", 30)))
                        .withSecondRow(row(1, 1, ImmutableMap.of("d", 11, "e", 21, "f", 31)))
                        .missingIndexMessage(StatementRestrictions.REQUIRES_ALLOW_FILTERING_MESSAGE)
                        .firstQueryExpression("m['a'] = 10")
                        .secondQueryExpression("m['d'] = 11")
                        .updateExpression("SET m = {'x':40, 'y':50, 'z':60}")
                        .postUpdateQueryExpression("m['x'] = 40")
                        .run();
    }

    @Test
    public void indexOnNonFrozenMapEntriesWithInPlaceOperation() throws Throwable
    {
        new TestScript().tableDefinition("CREATE TABLE %s (k int, c int, m map<text,int>, PRIMARY KEY (k, c));")
                        .target("entries(m)")
                        .withFirstRow(row(0, 0, ImmutableMap.of("a", 10, "b", 20, "c", 30)))
                        .withSecondRow(row(1, 1, ImmutableMap.of("d", 11, "e", 21, "f", 31)))
                        .missingIndexMessage(StatementRestrictions.REQUIRES_ALLOW_FILTERING_MESSAGE)
                        .firstQueryExpression("m['a'] = 10")
                        .secondQueryExpression("m['d'] = 11")
                        .updateExpression("SET m['a'] = 40")
                        .postUpdateQueryExpression("m['a'] = 40")
                        .run();
    }

    @Test
    public void indexOnFrozenList() throws Throwable
    {
        new TestScript().tableDefinition("CREATE TABLE %s (k int, c int, l frozen<list<int>>, PRIMARY KEY (k, c));")
                        .target("full(l)")
                        .withFirstRow(row(0, 0, Lists.newArrayList(10, 20, 30)))
                        .withSecondRow(row(1, 1, Lists.newArrayList(11, 21, 31)))
                        .missingIndexMessage(StatementRestrictions.REQUIRES_ALLOW_FILTERING_MESSAGE)
                        .firstQueryExpression("l = [10, 20, 30]")
                        .secondQueryExpression("l = [11, 21, 31]")
                        .updateExpression("SET l = [40, 50, 60]")
                        .postUpdateQueryExpression("l = [40, 50, 60]")
                        .run();
    }

    @Test
    public void indexOnFrozenSet() throws Throwable
    {
        new TestScript().tableDefinition("CREATE TABLE %s (k int, c int, s frozen<set<int>>, PRIMARY KEY (k, c));")
                        .target("full(s)")
                        .withFirstRow(row(0, 0, Sets.newHashSet(10, 20, 30)))
                        .withSecondRow(row(1, 1, Sets.newHashSet(11, 21, 31)))
                        .missingIndexMessage(StatementRestrictions.REQUIRES_ALLOW_FILTERING_MESSAGE)
                        .firstQueryExpression("s = {10, 20, 30}")
                        .secondQueryExpression("s = {11, 21, 31}")
                        .updateExpression("SET s = {40, 50, 60}")
                        .postUpdateQueryExpression("s = {40, 50, 60}")
                        .run();
    }

    @Test
    public void indexOnFrozenMap() throws Throwable
    {
        new TestScript().tableDefinition("CREATE TABLE %s (k int, c int, m frozen<map<text,int>>, PRIMARY KEY (k, c));")
                        .target("full(m)")
                        .withFirstRow(row(0, 0, ImmutableMap.of("a", 10, "b", 20, "c", 30)))
                        .withSecondRow(row(1, 1, ImmutableMap.of("d", 11, "e", 21, "f", 31)))
                        .missingIndexMessage(StatementRestrictions.REQUIRES_ALLOW_FILTERING_MESSAGE)
                        .firstQueryExpression("m = {'a':10, 'b':20, 'c':30}")
                        .secondQueryExpression("m = {'d':11, 'e':21, 'f':31}")
                        .updateExpression("SET m = {'x':40, 'y':50, 'z':60}")
                        .postUpdateQueryExpression("m = {'x':40, 'y':50, 'z':60}")
                        .run();
    }

    @Test
    public void indexOnRegularColumnWithCompactStorage() throws Throwable
    {
        new TestScript().tableDefinition("CREATE TABLE %s (k int, v int, PRIMARY KEY (k)) WITH COMPACT STORAGE;")
                        .target("v")
                        .withFirstRow(row(0, 0))
                        .withSecondRow(row(1,1))
                        .missingIndexMessage(StatementRestrictions.REQUIRES_ALLOW_FILTERING_MESSAGE)
                        .firstQueryExpression("v=0")
                        .secondQueryExpression("v=1")
                        .updateExpression("SET v=2")
                        .postUpdateQueryExpression("v=2")
                        .run();
    }

    @Test
    public void indexOnStaticColumn() throws Throwable
    {
        Object[] row1 = row("k0", "c0", "s0");
        Object[] row2 = row("k0", "c1", "s0");
        Object[] row3 = row("k1", "c0", "s1");
        Object[] row4 = row("k1", "c1", "s1");

        createTable("CREATE TABLE %s (k text, c text, s text static, PRIMARY KEY (k, c));");
        createIndex("CREATE INDEX sc_index on %s(s)");

        execute("INSERT INTO %s (k, c, s) VALUES (?, ?, ?)", row1);
        execute("INSERT INTO %s (k, c, s) VALUES (?, ?, ?)", row2);
        execute("INSERT INTO %s (k, c, s) VALUES (?, ?, ?)", row3);
        execute("INSERT INTO %s (k, c, s) VALUES (?, ?, ?)", row4);

        assertRows(execute("SELECT * FROM %s WHERE s = ?", "s0"), row1, row2);
        assertRows(execute("SELECT * FROM %s WHERE s = ?", "s1"), row3, row4);

        assertRows(execute("SELECT * FROM %s WHERE s = ? AND token(k) >= token(?)", "s0", "k0"), row1, row2);
        assertRows(execute("SELECT * FROM %s WHERE s = ? AND token(k) >= token(?)", "s1", "k1"), row3, row4);

        assertEmpty(execute("SELECT * FROM %s WHERE s = ? AND token(k) < token(?)", "s0", "k0"));
        assertEmpty(execute("SELECT * FROM %s WHERE s = ? AND token(k) < token(?)", "s1", "k1"));
    }

    @Test
    public void indexOnClusteringColumnWithoutRegularColumns() throws Throwable
    {
        Object[] row1 = row("k0", "c0");
        Object[] row2 = row("k0", "c1");
        Object[] row3 = row("k1", "c0");
        Object[] row4 = row("k1", "c1");
        String tableName = createTable("CREATE TABLE %s (k text, c text, PRIMARY KEY(k, c))");
        createIndex("CREATE INDEX no_regulars_idx ON %s(c)");

        execute("INSERT INTO %s (k, c) VALUES (?, ?)", row1);
        execute("INSERT INTO %s (k, c) VALUES (?, ?)", row2);
        execute("INSERT INTO %s (k, c) VALUES (?, ?)", row3);
        execute("INSERT INTO %s (k, c) VALUES (?, ?)", row4);

        assertRowsIgnoringOrder(execute("SELECT * FROM %s WHERE c = ?", "c0"), row1, row3);
        assertRowsIgnoringOrder(execute("SELECT * FROM %s WHERE c = ?", "c1"), row2, row4);
        assertEmpty(execute("SELECT * FROM %s WHERE c = ?", "c3"));

        dropIndex("DROP INDEX %s.no_regulars_idx");
        createIndex("CREATE INDEX no_regulars_idx ON %s(c)");
        assertTrue(waitForIndex(keyspace(), tableName, "no_regulars_idx"));

        assertRowsIgnoringOrder(execute("SELECT * FROM %s WHERE c = ?", "c0"), row1, row3);
        assertRowsIgnoringOrder(execute("SELECT * FROM %s WHERE c = ?", "c1"), row2, row4);
        assertEmpty(execute("SELECT * FROM %s WHERE c = ?", "c3"));
    }

    @Test
    public void createIndexesOnMultipleMapDimensions() throws Throwable
    {
        Object[] row1 = row(0, 0, ImmutableMap.of("a", 10, "b", 20, "c", 30));
        Object[] row2 = row(1, 1, ImmutableMap.of("d", 11, "e", 21, "f", 32));
        createTable("CREATE TABLE %s (k int, c int, m map<text, int>, PRIMARY KEY(k, c))");
        createIndex("CREATE INDEX ON %s(keys(m))");
        createIndex("CREATE INDEX ON %s(m)");

        execute("INSERT INTO %s (k, c, m) VALUES (?, ?, ?)", row1);
        execute("INSERT INTO %s (k, c, m) VALUES (?, ?, ?)", row2);

        assertRows(execute("SELECT * FROM %s WHERE m CONTAINS KEY 'a'"), row1);
        assertRows(execute("SELECT * FROM %s WHERE m CONTAINS 20"), row1);
        assertRows(execute("SELECT * FROM %s WHERE m CONTAINS KEY 'f'"), row2);
        assertRows(execute("SELECT * FROM %s WHERE m CONTAINS 32"), row2);
    }

    @Test
    public void insertWithTombstoneRemovesEntryFromIndex() throws Throwable
    {
        int key = 0;
        int indexedValue = 99;
        createTable("CREATE TABLE %s (k int, v int, PRIMARY KEY(k))");
        createIndex("CREATE INDEX ON %s(v)");
        execute("INSERT INTO %s (k, v) VALUES (?, ?)", key, indexedValue);

        assertRows(execute("SELECT * FROM %s WHERE v = ?", indexedValue), row(key, indexedValue));
        execute("DELETE v FROM %s WHERE k=?", key);
        assertEmpty(execute("SELECT * FROM %s WHERE v = ?", indexedValue));
    }

    @Test
    public void updateTTLOnIndexedClusteringValue() throws Throwable
    {
        int basePk = 1;
        int indexedVal = 2;
        int initialTtl = 3600;
        createTable("CREATE TABLE %s (k int, c int, v int, PRIMARY KEY(k,c))");
        createIndex("CREATE INDEX ON %s(c)");
        execute("INSERT INTO %s (k, c, v) VALUES (?, ?, 0) USING TTL ?", basePk, indexedVal, initialTtl);
        ColumnFamilyStore baseCfs = getCurrentColumnFamilyStore();
        ColumnFamilyStore indexCfs = baseCfs.indexManager.listIndexes()
                                                         .iterator()
                                                         .next()
                                                         .getBackingTable()
                                                         .orElseThrow(throwAssert("No index found"));
        assertIndexRowTtl(indexCfs, indexedVal, initialTtl);

        int updatedTtl = 9999;
        execute("INSERT INTO %s (k, c ,v) VALUES (?, ?, 0) USING TTL ?", basePk, indexedVal, updatedTtl);

        assertIndexRowTtl(indexCfs, indexedVal, updatedTtl);
    }

    @Test
    public void indexBatchStatements() throws Throwable
    {
        // see CASSANDRA-10536
        createTable("CREATE TABLE %s (a int, b int, c int, PRIMARY KEY (a, b))");
        createIndex("CREATE INDEX ON %s(c)");

        // Multi partition batch
        execute("BEGIN BATCH\n" +
                "UPDATE %1$s SET c = 0 WHERE a = 0 AND b = 0;\n" +
                "UPDATE %1$s SET c = 1 WHERE a = 1 AND b = 1;\n" +
                "APPLY BATCH");
        assertRows(execute("SELECT * FROM %s WHERE c = 0"), row(0, 0, 0));
        assertRows(execute("SELECT * FROM %s WHERE c = 1"), row(1, 1, 1));

        // Single Partition batch
        execute("BEGIN BATCH\n" +
                "UPDATE %1$s SET c = 2 WHERE a = 2 AND b = 0;\n" +
                "UPDATE %1$s SET c = 3 WHERE a = 2 AND b = 1;\n" +
                "APPLY BATCH");
        assertRows(execute("SELECT * FROM %s WHERE c = 2"), row(2, 0, 2));
        assertRows(execute("SELECT * FROM %s WHERE c = 3"), row(2, 1, 3));
    }

    @Test
    public void indexStatementsWithConditions() throws Throwable
    {
        // see CASSANDRA-10536
        createTable("CREATE TABLE %s (a int, b int, c int, PRIMARY KEY (a, b))");
        createIndex("CREATE INDEX ON %s(c)");

        execute("INSERT INTO %s (a, b, c) VALUES (0, 0, 0) IF NOT EXISTS");
        assertRows(execute("SELECT * FROM %s WHERE c = 0"), row(0, 0, 0));

        execute("INSERT INTO %s (a, b, c) VALUES (0, 0, 1) IF NOT EXISTS");
        assertEmpty(execute("SELECT * FROM %s WHERE c = 1"));

        execute("UPDATE %s SET c = 1 WHERE a = 0 AND b =0 IF c = 0");
        assertRows(execute("SELECT * FROM %s WHERE c = 1"), row(0, 0, 1));
        assertEmpty(execute("SELECT * FROM %s WHERE c = 0"));

        execute("DELETE FROM %s WHERE a = 0 AND b = 0 IF c = 0");
        assertRows(execute("SELECT * FROM %s WHERE c = 1"), row(0, 0, 1));

        execute("DELETE FROM %s WHERE a = 0 AND b = 0 IF c = 1");
        assertEmpty(execute("SELECT * FROM %s WHERE c = 1"));

        execute("BEGIN BATCH\n" +
                "INSERT INTO %1$s (a, b, c) VALUES (2, 2, 2) IF NOT EXISTS;\n" +
                "INSERT INTO %1$s (a, b, c) VALUES (2, 3, 3)\n" +
                "APPLY BATCH");
        assertRows(execute("SELECT * FROM %s WHERE c = 2"), row(2, 2, 2));
        assertRows(execute("SELECT * FROM %s WHERE c = 3"), row(2, 3, 3));
    }

    @Test
    public void indexCorrectlyMarkedAsBuildAndRemoved() throws Throwable
    {
        String tableName = createTable("CREATE TABLE %s (a int, b int, c int, PRIMARY KEY (a, b))");
        String indexName = createIndex("CREATE INDEX ON %s(c)");
        waitForIndex(KEYSPACE, tableName, indexName);
        ColumnFamilyStore cfs = getCurrentColumnFamilyStore();
        String builtIndexesQuery = String.format("SELECT * FROM %s.\"%s\"",
                                                 SchemaConstants.SYSTEM_KEYSPACE_NAME,
                                                 SystemKeyspace.BUILT_INDEXES);

        // check that there are no other rows in the built indexes table
        assertRows(execute(builtIndexesQuery), row(KEYSPACE, indexName));

        // rebuild the index and verify the built status table
        cfs.rebuildSecondaryIndex(indexName);
        assertRows(execute(builtIndexesQuery), row(KEYSPACE, indexName));

        // drop the index and verify that it has been removed from the built indexes table
        dropIndex("DROP INDEX %s." + indexName);
        assertEmpty(execute(builtIndexesQuery));

        // create the index again and verify that it's added to the built indexes table
        createIndex(String.format("CREATE INDEX %s ON %%s(c)", indexName));
        waitForIndex(KEYSPACE, tableName, indexName);
        assertRows(execute(builtIndexesQuery), row(KEYSPACE, indexName));

        // simulate a failing index rebuild and verify that the index isn't added to the built indexes table
        try
        {
            cfs.indexManager.rebuildIndexesBlocking(null);
            fail("Index rebuilding should fail");
        }
        catch (NullPointerException e)
        {
            assertNull(e.getMessage());
        }
        assertEmpty(execute(builtIndexesQuery));

<<<<<<< HEAD
        // after the failure further successful partial index rebuilds should let the index marked as not built
        Refs<SSTableReader> refs = Refs.ref(cfs.getSSTables(SSTableSet.CANONICAL));
        cfs.indexManager.handleNotification(new SSTableAddedNotification(refs, null), this);
=======
        // after the failure further successful index rebuilds should let the index marked as not built
        cfs.indexManager.rebuildIndexesBlocking(Collections.singleton(indexName));
>>>>>>> a945358a
        assertEmpty(execute(builtIndexesQuery));

        // after the failure further successful full index rebuilds should let the index marked as built
        cfs.indexManager.rebuildIndexesBlocking(refs, Collections.singleton(indexName));
        assertRows(execute(builtIndexesQuery), row(KEYSPACE, indexName));

        // recreating the index should mark the index as built
        dropIndex("DROP INDEX %s." + indexName);
        createIndex(String.format("CREATE INDEX %s ON %%s(c)", indexName));
        assertRows(execute(builtIndexesQuery), row(KEYSPACE, indexName));
    }


    // this is slightly annoying, but we cannot read rows from the methods in Util as
    // ReadCommand#executeInternal uses metadata retrieved via the tableId, which the index
    // CFS inherits from the base CFS. This has the 'wrong' partitioner (the index table
    // uses LocalPartition, the base table a real one, so we cannot read from the index
    // table with executeInternal
    private void assertIndexRowTtl(ColumnFamilyStore indexCfs, int indexedValue, int ttl) throws Throwable
    {
        DecoratedKey indexKey = indexCfs.decorateKey(ByteBufferUtil.bytes(indexedValue));
        ClusteringIndexFilter filter = new ClusteringIndexSliceFilter(Slices.with(indexCfs.metadata().comparator,
                                                                                  Slice.ALL),
                                                                      false);
        SinglePartitionReadCommand command = SinglePartitionReadCommand.create(indexCfs.metadata(),
                                                                               FBUtilities.nowInSeconds(),
                                                                               indexKey,
                                                                               ColumnFilter.all(indexCfs.metadata()),
                                                                               filter);
        try (ReadExecutionController executionController = command.executionController();
             UnfilteredRowIterator iter = command.queryMemtableAndDisk(indexCfs, executionController))
        {
            while( iter.hasNext())
            {
                Unfiltered unfiltered = iter.next();
                assert (unfiltered.isRow());
                Row indexRow = (Row) unfiltered;
                assertEquals(ttl, indexRow.primaryKeyLivenessInfo().ttl());
            }
        }
    }

    // Used in order to generate the unique names for indexes
    private static int indexCounter;

    private class TestScript
    {
        String tableDefinition;
        String indexName;
        String indexTarget;
        String queryExpression1;
        String queryExpression2;
        String updateExpression;
        String postUpdateQueryExpression;
        String missingIndexMessage;

        Object[] firstRow;
        Object[] secondRow;

        TestScript target(String indexTarget)
        {
            this.indexTarget = indexTarget;
            return this;
        }

        TestScript tableDefinition(String tableDefinition)
        {
            this.tableDefinition = tableDefinition;
            return this;
        }

        TestScript withFirstRow(Object[] row)
        {
            this.firstRow = row;
            return this;
        }

        TestScript withSecondRow(Object[] row)
        {
            this.secondRow = row;
            return this;
        }

        TestScript firstQueryExpression(String queryExpression)
        {
            queryExpression1 = queryExpression;
            return this;
        }

        TestScript secondQueryExpression(String queryExpression)
        {
            queryExpression2 = queryExpression;
            return this;
        }

        TestScript updateExpression(String updateExpression)
        {
            this.updateExpression = updateExpression;
            return this;
        }

        TestScript postUpdateQueryExpression(String queryExpression)
        {
            this.postUpdateQueryExpression = queryExpression;
            return this;
        }

        TestScript missingIndexMessage(String missingIndexMessage)
        {
            this.missingIndexMessage = missingIndexMessage;
            return this;
        }

        void run() throws Throwable
        {
            // check minimum required setup
            assertNotNull(indexTarget);
            assertNotNull(queryExpression1);
            assertNotNull(queryExpression2);
            assertNotNull(firstRow);
            assertNotNull(secondRow);
            assertNotNull(tableDefinition);
            if (updateExpression != null)
                assertNotNull(postUpdateQueryExpression);

            // first, create the table as we need the Tablemetadata to build the other cql statements
            String tableName = createTable(tableDefinition);

            indexName = String.format("index_%s_%d", tableName, indexCounter++);

            // now setup the cql statements the test will run through. Some are dependent on
            // the table definition, others are not.
            String createIndexCql = String.format("CREATE INDEX %s ON %%s(%s)", indexName, indexTarget);
            String dropIndexCql = String.format("DROP INDEX %s.%s", KEYSPACE, indexName);

            String selectFirstRowCql = String.format("SELECT * FROM %%s WHERE %s", queryExpression1);
            String selectSecondRowCql = String.format("SELECT * FROM %%s WHERE %s", queryExpression2);
            String insertCql = getInsertCql();
            String deleteRowCql = getDeleteRowCql();
            String deletePartitionCql = getDeletePartitionCql();

            // everything setup, run through the smoke test
            execute(insertCql, firstRow);
            // before creating the index, check we cannot query on the indexed column
            assertInvalidThrowMessage(missingIndexMessage, InvalidRequestException.class, selectFirstRowCql);

            // create the index, wait for it to be built then validate the indexed value
            createIndex(createIndexCql);
            waitForIndexBuild();
            assertRows(execute(selectFirstRowCql), firstRow);
            assertEmpty(execute(selectSecondRowCql));

            // flush and check again
            flush();
            assertRows(execute(selectFirstRowCql), firstRow);
            assertEmpty(execute(selectSecondRowCql));

            // force major compaction and query again
            compact();
            assertRows(execute(selectFirstRowCql), firstRow);
            assertEmpty(execute(selectSecondRowCql));

            // reload the base cfs and verify queries still work as expected
            getCurrentColumnFamilyStore().reload();
            assertRows(execute(selectFirstRowCql), firstRow);
            assertEmpty(execute(selectSecondRowCql));

            // drop the index and assert we can no longer query using it
            execute(dropIndexCql);
            assertInvalidThrowMessage(missingIndexMessage, InvalidRequestException.class, selectFirstRowCql);
            // reload the base cfs and verify again
            getCurrentColumnFamilyStore().reload();
            assertInvalidThrowMessage(missingIndexMessage, InvalidRequestException.class, selectFirstRowCql);

            flush();
            compact();

            // insert second row, re-create the index and query for both indexed values
            execute(insertCql, secondRow);
            createIndex(createIndexCql);
            waitForIndexBuild();
            assertRows(execute(selectFirstRowCql), firstRow);
            assertRows(execute(selectSecondRowCql), secondRow);

            // modify the indexed value in the first row, assert we can query by the new value & not the original one
            // note: this is not possible if the indexed column is part of the primary key, so we skip it in that case
            if (includesUpdate())
            {
                execute(getUpdateCql(), getPrimaryKeyValues(firstRow));
                assertEmpty(execute(selectFirstRowCql));
                // update the select statement to query using the updated value
                selectFirstRowCql = String.format("SELECT * FROM %%s WHERE %s", postUpdateQueryExpression);
                // we can't check the entire row b/c we've modified something.
                // so we just check the primary key columns, as they cannot have changed
                assertPrimaryKeyColumnsOnly(execute(selectFirstRowCql), firstRow);
            }

            // delete row, check that it cannot be found via index query
            execute(deleteRowCql, getPrimaryKeyValues(firstRow));
            assertEmpty(execute(selectFirstRowCql));

            // delete partition, check that its rows cannot be retrieved via index query
            execute(deletePartitionCql, getPartitionKeyValues(secondRow));
            assertEmpty(execute(selectSecondRowCql));

            // flush & compact, then verify that deleted values stay gone
            flush();
            compact();
            assertEmpty(execute(selectFirstRowCql));
            assertEmpty(execute(selectSecondRowCql));

            // add back both rows, reset the select for the first row to query on the original value & verify
            execute(insertCql, firstRow);
            selectFirstRowCql = String.format("SELECT * FROM %%s WHERE %s", queryExpression1);
            assertRows(execute(selectFirstRowCql), firstRow);
            execute(insertCql, secondRow);
            assertRows(execute(selectSecondRowCql), secondRow);

            // flush and compact, verify again & we're done
            flush();
            compact();
            assertRows(execute(selectFirstRowCql), firstRow);
            assertRows(execute(selectSecondRowCql), secondRow);
        }

        private void assertPrimaryKeyColumnsOnly(UntypedResultSet resultSet, Object[] row)
        {
            assertFalse(resultSet.isEmpty());
            TableMetadata cfm = getCurrentColumnFamilyStore().metadata();
            int columnCount = cfm.partitionKeyColumns().size();
            if (cfm.isCompound())
                columnCount += cfm.clusteringColumns().size();
            Object[] expected = copyValuesFromRow(row, columnCount);
            assertArrayEquals(expected, copyValuesFromRow(getRows(resultSet)[0], columnCount));
        }

        private String getInsertCql()
        {
            TableMetadata metadata = getCurrentColumnFamilyStore().metadata();
            String columns = Joiner.on(", ")
                                   .join(Iterators.transform(metadata.allColumnsInSelectOrder(),
                                                             (column) -> column.name.toString()));
            String markers = Joiner.on(", ").join(Iterators.transform(metadata.allColumnsInSelectOrder(),
                                                                      (column) -> "?"));
            return String.format("INSERT INTO %%s (%s) VALUES (%s)", columns, markers);
        }

        private String getUpdateCql()
        {
            String whereClause = getPrimaryKeyColumns().map(column -> column.name.toString() + "=?")
                                                       .collect(Collectors.joining(" AND "));
            return String.format("UPDATE %%s %s WHERE %s", updateExpression, whereClause);
        }

        private String getDeleteRowCql()
        {
            return getPrimaryKeyColumns().map(column -> column.name.toString() + "=?")
                                         .collect(Collectors.joining(" AND ", "DELETE FROM %s WHERE ", ""));
        }

        private String getDeletePartitionCql()
        {
            TableMetadata cfm = getCurrentColumnFamilyStore().metadata();
            return StreamSupport.stream(cfm.partitionKeyColumns().spliterator(), false)
                                .map(column -> column.name.toString() + "=?")
                                .collect(Collectors.joining(" AND ", "DELETE FROM %s WHERE ", ""));
        }

        private Stream<ColumnMetadata> getPrimaryKeyColumns()
        {
            TableMetadata cfm = getCurrentColumnFamilyStore().metadata();
            if (cfm.isCompactTable())
                return cfm.partitionKeyColumns().stream();
            else
                return Stream.concat(cfm.partitionKeyColumns().stream(), cfm.clusteringColumns().stream());
        }

        private Object[] getPrimaryKeyValues(Object[] row)
        {
            TableMetadata cfm = getCurrentColumnFamilyStore().metadata();
            if (cfm.isCompactTable())
                return getPartitionKeyValues(row);

            return copyValuesFromRow(row, cfm.partitionKeyColumns().size() + cfm.clusteringColumns().size());
        }

        private Object[] getPartitionKeyValues(Object[] row)
        {
            TableMetadata cfm = getCurrentColumnFamilyStore().metadata();
            return copyValuesFromRow(row, cfm.partitionKeyColumns().size());
        }

        private Object[] copyValuesFromRow(Object[] row, int length)
        {
            Object[] values = new Object[length];
            System.arraycopy(row, 0, values, 0, length);
            return values;
        }

        private boolean includesUpdate()
        {
            return updateExpression != null;
        }

        // Spin waiting for named index to be built
        private void waitForIndexBuild() throws Throwable
        {
            ColumnFamilyStore cfs = getCurrentColumnFamilyStore();
            long maxWaitMillis = 10000;
            long startTime = System.currentTimeMillis();
            while (! cfs.indexManager.getBuiltIndexNames().contains(indexName))
            {
                Thread.sleep(100);
                long wait = System.currentTimeMillis() - startTime;
                if (wait > maxWaitMillis)
                    fail(String.format("Timed out waiting for index %s to build (%s)ms", indexName, wait));
            }
        }
    }
}<|MERGE_RESOLUTION|>--- conflicted
+++ resolved
@@ -539,7 +539,7 @@
         // simulate a failing index rebuild and verify that the index isn't added to the built indexes table
         try
         {
-            cfs.indexManager.rebuildIndexesBlocking(null);
+            cfs.indexManager.rebuildFromSSTablesBlocking(Collections.singleton(indexName), null, true);
             fail("Index rebuilding should fail");
         }
         catch (NullPointerException e)
@@ -548,18 +548,12 @@
         }
         assertEmpty(execute(builtIndexesQuery));
 
-<<<<<<< HEAD
         // after the failure further successful partial index rebuilds should let the index marked as not built
         Refs<SSTableReader> refs = Refs.ref(cfs.getSSTables(SSTableSet.CANONICAL));
         cfs.indexManager.handleNotification(new SSTableAddedNotification(refs, null), this);
-=======
-        // after the failure further successful index rebuilds should let the index marked as not built
+
+        // after the failure further successful full index rebuilds should let the index marked as built
         cfs.indexManager.rebuildIndexesBlocking(Collections.singleton(indexName));
->>>>>>> a945358a
-        assertEmpty(execute(builtIndexesQuery));
-
-        // after the failure further successful full index rebuilds should let the index marked as built
-        cfs.indexManager.rebuildIndexesBlocking(refs, Collections.singleton(indexName));
         assertRows(execute(builtIndexesQuery), row(KEYSPACE, indexName));
 
         // recreating the index should mark the index as built
