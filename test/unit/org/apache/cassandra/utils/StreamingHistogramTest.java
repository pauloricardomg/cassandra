--- conflicted
+++ resolved
@@ -33,7 +33,7 @@
     @Test
     public void testFunction() throws Exception
     {
-        StreamingHistogram hist = new StreamingHistogram(5, 5, 1);
+        StreamingHistogram hist = new StreamingHistogram(5, 0, 1);
         long[] samples = new long[]{23, 19, 10, 16, 36, 2, 9, 32, 30, 45};
 
         // add 7 points to histogram of 5 bins
@@ -59,7 +59,7 @@
         }
 
         // merge test
-        StreamingHistogram hist2 = new StreamingHistogram(3, 0, 1);
+        StreamingHistogram hist2 = new StreamingHistogram(3, 3, 1);
         for (int i = 7; i < samples.length; i++)
         {
             hist2.update(samples[i]);
@@ -121,12 +121,11 @@
         }
     }
 
-<<<<<<< HEAD
 
     @Test
     public void testNumericTypes() throws Exception
     {
-        StreamingHistogram hist = new StreamingHistogram(5);
+        StreamingHistogram hist = new StreamingHistogram(5, 0, 1);
 
         hist.update(2);
         hist.update(2.0);
@@ -150,21 +149,22 @@
         assertEquals(1, asMap.size());
         assertEquals(4L, asMap.get(2)[0]);
     }
-=======
+
     @Test
     public void testOverflow() throws Exception
     {
         StreamingHistogram hist = new StreamingHistogram(5, 10, 1);
         long[] samples = new long[]{23, 19, 10, 16, 36, 2, 9, 32, 30, 45, 31,
-                32, 32, 33, 34, 35, 70, 78, 80, 90, 100,
-                32, 32, 33, 34, 35, 70, 78, 80, 90, 100
-        };
+                                    32, 32, 33, 34, 35, 70, 78, 80, 90, 100,
+                                    32, 32, 33, 34, 35, 70, 78, 80, 90, 100
+                                    };
 
         // Hit the spool cap, force it to make bins
         for (int i = 0; i < samples.length; i++)
         {
             hist.update(samples[i]);
         }
+
         assertEquals(5, hist.getAsMap().keySet().size());
 
     }
@@ -176,12 +176,9 @@
         long[] samples = new long[] { 59, 60, 119, 180, 181, 300 }; // 60, 60, 120, 180, 240, 300
         for (int i = 0 ; i < samples.length ; i++)
             hist.update(samples[i]);
-
-        assertEquals(hist.getAsMap().keySet().size(), (int) 5);
-        assertEquals((long) hist.getAsMap().get(Double.valueOf(60)), (long) 2L);
-        assertEquals((long) hist.getAsMap().get(Double.valueOf(120)), (long) 1L);
+        assertEquals(hist.getAsMap().keySet().size(), 5);
+        assertEquals(hist.getAsMap().get(60)[0], 2);
+        assertEquals(hist.getAsMap().get(120)[0], 1);
 
     }
-
->>>>>>> a5ce9631
 }