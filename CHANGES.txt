--- conflicted
+++ resolved
@@ -1,4 +1,3 @@
-<<<<<<< HEAD
 4.0-alpha5
  * Fix missing topology events when running multiple nodes on the same network interface (CASSANDRA-15677)
  * Create config.yml.MIDRES (CASSANDRA-15712)
@@ -42,10 +41,7 @@
  * Replace array iterators with get by index (CASSANDRA-15394)
  * Minimize BTree iterator allocations (CASSANDRA-15389)
 Merged from 3.11:
-=======
-3.11.7
  * Upgrade Jackson to 2.9.10 (CASSANDRA-15867)
->>>>>>> 576cb2b8
  * Fix CQL formatting of read command restrictions for slow query log (CASSANDRA-15503)
 Merged from 3.0:
  * Catch exception on bootstrap resume and init native transport (CASSANDRA-15863)
