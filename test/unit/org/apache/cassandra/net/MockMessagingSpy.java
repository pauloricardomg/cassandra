/*
 * Licensed to the Apache Software Foundation (ASF) under one
 * or more contributor license agreements.  See the NOTICE file
 * distributed with this work for additional information
 * regarding copyright ownership.  The ASF licenses this file
 * to you under the Apache License, Version 2.0 (the
 * "License"); you may not use this file except in compliance
 * with the License.  You may obtain a copy of the License at
 *
 *     http://www.apache.org/licenses/LICENSE-2.0
 *
 * Unless required by applicable law or agreed to in writing, software
 * distributed under the License is distributed on an "AS IS" BASIS,
 * WITHOUT WARRANTIES OR CONDITIONS OF ANY KIND, either express or implied.
 * See the License for the specific language governing permissions and
 * limitations under the License.
 */
package org.apache.cassandra.net;

import java.util.ArrayList;
import java.util.List;
import java.util.concurrent.BlockingQueue;
import java.util.concurrent.Executor;
import java.util.concurrent.Executors;
import java.util.concurrent.LinkedBlockingQueue;
import java.util.concurrent.TimeUnit;
import java.util.concurrent.atomic.AtomicInteger;

import com.google.common.util.concurrent.AbstractFuture;
import com.google.common.util.concurrent.Futures;
import com.google.common.util.concurrent.ListenableFuture;
import com.google.common.util.concurrent.MoreExecutors;
import org.slf4j.Logger;
import org.slf4j.LoggerFactory;

import junit.framework.AssertionFailedError;

/**
 * Allows inspecting the behavior of mocked messaging by observing {@link MatcherResponse}.
 */
public class MockMessagingSpy
{
    private static final Logger logger = LoggerFactory.getLogger(MockMessagingSpy.class);

    private final AtomicInteger messagesIntercepted = new AtomicInteger();
    private final AtomicInteger mockedMessageResponses = new AtomicInteger();

    private final BlockingQueue<Message<?>> interceptedMessages = new LinkedBlockingQueue<>();
    private final BlockingQueue<Message<?>> deliveredResponses = new LinkedBlockingQueue<>();

    private static final Executor executor = Executors.newSingleThreadExecutor();

    /**
     * Returns a future with the first mocked incoming message that has been created and delivered.
     */
    public ListenableFuture<Message<?>> captureMockedMessage()
    {
        return Futures.transform(captureMockedMessageN(1), (List<Message<?>> result) -> result.isEmpty() ? null : result.get(0), MoreExecutors.directExecutor());
    }

    /**
     * Returns a future with the specified number mocked incoming messages that have been created and delivered.
     */
    public ListenableFuture<List<Message<?>>> captureMockedMessageN(int noOfMessages)
    {
        CapturedResultsFuture<Message<?>> ret = new CapturedResultsFuture<>(noOfMessages, deliveredResponses);
        executor.execute(ret);
        return ret;
    }

    /**
     * Returns a future that will indicate if a mocked incoming message has been created and delivered.
     */
    public ListenableFuture<Boolean> expectMockedMessage()
    {
        return expectMockedMessage(1);
    }

    /**
     * Returns a future that will indicate if the specified number of mocked incoming message have been created and delivered.
     */
    public ListenableFuture<Boolean> expectMockedMessage(int noOfMessages)
    {
        ResultsCompletionFuture<Message<?>> ret = new ResultsCompletionFuture<>(noOfMessages, deliveredResponses);
        executor.execute(ret);
        return ret;
    }

    /**
     * Returns a future with the first intercepted outbound message that would have been send.
     */
    public ListenableFuture<Message<?>> captureMessageOut()
    {
        return Futures.transform(captureMessageOut(1), (List<Message<?>> result) -> result.isEmpty() ? null : result.get(0), MoreExecutors.directExecutor());
    }

    /**
     * Returns a future with the specified number of intercepted outbound messages that would have been send.
     */
    public ListenableFuture<List<Message<?>>> captureMessageOut(int noOfMessages)
    {
        CapturedResultsFuture<Message<?>> ret = new CapturedResultsFuture<>(noOfMessages, interceptedMessages);
        executor.execute(ret);
        return ret;
    }

    /**
     * Returns a future that will indicate if an intercepted outbound messages would have been send.
     */
    public ListenableFuture<Boolean> interceptMessageOut()
    {
        return interceptMessageOut(1);
    }

    /**
     * Returns a future that will indicate if the specified number of intercepted outbound messages would have been send.
     */
    public ListenableFuture<Boolean> interceptMessageOut(int noOfMessages)
    {
        ResultsCompletionFuture<Message<?>> ret = new ResultsCompletionFuture<>(noOfMessages, interceptedMessages);
        executor.execute(ret);
        return ret;
    }

    /**
     * Returns a future that will indicate the absence of any intercepted outbound messages with the specifed period.
     */
    public ListenableFuture<Boolean> interceptNoMsg(long time, TimeUnit unit)
    {
        ResultAbsenceFuture<Message<?>> ret = new ResultAbsenceFuture<>(interceptedMessages, time, unit);
        executor.execute(ret);
        return ret;
    }

<<<<<<< HEAD
    void matchingMessage(Message<?> message)
=======
    public int messagesIntercepted()
    {
        return messagesIntercepted.get();
    }

    public int mockedMessageResponses()
    {
        return mockedMessageResponses.get();
    }

    void matchingMessage(MessageOut<?> message)
>>>>>>> 60cf948f
    {
        messagesIntercepted.incrementAndGet();
        logger.trace("Received matching message: {}", message);
        interceptedMessages.add(message);
    }

    void matchingResponse(Message<?> response)
    {
        mockedMessageResponses.incrementAndGet();
        logger.trace("Responding to intercepted message: {}", response);
        deliveredResponses.add(response);
    }

    private static class CapturedResultsFuture<T> extends AbstractFuture<List<T>> implements Runnable
    {
        private final int waitForResults;
        private final List<T> results;
        private final BlockingQueue<T> queue;

        CapturedResultsFuture(int waitForResponses, BlockingQueue<T> queue)
        {
            this.waitForResults = waitForResponses;
            results = new ArrayList<T>(waitForResponses);
            this.queue = queue;
        }

        public void run()
        {
            try
            {
                while (results.size() < waitForResults)
                    results.add(queue.take());

                set(results);
            }
            catch (InterruptedException e)
            {
                throw new AssertionError();
            }
        }
    }

    private static class ResultsCompletionFuture<T> extends AbstractFuture<Boolean> implements Runnable
    {
        private final int waitForResults;
        private final BlockingQueue<T> queue;

        ResultsCompletionFuture(int waitForResponses, BlockingQueue<T> queue)
        {
            this.waitForResults = waitForResponses;
            this.queue = queue;
        }

        public void run()
        {
            try
            {
                for (int i = 0; i < waitForResults; i++)
                {
                    queue.take();
                }
                set(true);
            }
            catch (InterruptedException e)
            {
                throw new AssertionError();
            }
        }
    }

    private static class ResultAbsenceFuture<T> extends AbstractFuture<Boolean> implements Runnable
    {
        private final BlockingQueue<T> queue;
        private final long time;
        private final TimeUnit unit;

        ResultAbsenceFuture(BlockingQueue<T> queue, long time, TimeUnit unit)
        {
            this.queue = queue;
            this.time = time;
            this.unit = unit;
        }

        public void run()
        {
            try
            {
                T result = queue.poll(time, unit);
                if (result != null)
                    setException(new AssertionFailedError("Received unexpected message: " + result));
                else
                    set(true);
            }
            catch (InterruptedException e)
            {
                throw new AssertionError();
            }
        }
    }
}<|MERGE_RESOLUTION|>--- conflicted
+++ resolved
@@ -132,21 +132,17 @@
         return ret;
     }
 
-<<<<<<< HEAD
+    public int messagesIntercepted()
+    {
+        return messagesIntercepted.get();
+    }
+
+    public int mockedMessageResponses()
+    {
+        return mockedMessageResponses.get();
+    }
+
     void matchingMessage(Message<?> message)
-=======
-    public int messagesIntercepted()
-    {
-        return messagesIntercepted.get();
-    }
-
-    public int mockedMessageResponses()
-    {
-        return mockedMessageResponses.get();
-    }
-
-    void matchingMessage(MessageOut<?> message)
->>>>>>> 60cf948f
     {
         messagesIntercepted.incrementAndGet();
         logger.trace("Received matching message: {}", message);
