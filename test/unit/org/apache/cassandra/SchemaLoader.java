--- conflicted
+++ resolved
@@ -310,13 +310,8 @@
                                 IndexType.CUSTOM,
                                 indexOptions,
                                 ByteBufferUtil.bytesToHex(cName),
-<<<<<<< HEAD
                                 null, ColumnDefinition.Type.REGULAR));
-                    }});
-=======
-                                null));
                 }});
->>>>>>> c7eb146e
     }
 
     private static void useCompression(List<KSMetaData> schema)
