--- conflicted
+++ resolved
@@ -697,24 +697,22 @@
     /** Sets the threshold for abandoning queries with many tombstones */
     public void setTombstoneFailureThreshold(int tombstoneDebugThreshold);
 
-<<<<<<< HEAD
+    /** Returns the number of rows cached at the coordinator before filtering/index queries log a warning. */
+    public int getCachedReplicaRowsWarnThreshold();
+
+    /** Sets the number of rows cached at the coordinator before filtering/index queries log a warning. */
+    public void setCachedReplicaRowsWarnThreshold(int threshold);
+
+    /** Returns the number of rows cached at the coordinator before filtering/index queries fail outright. */
+    public int getCachedReplicaRowsFailThreshold();
+
+    /** Sets the number of rows cached at the coordinator before filtering/index queries fail outright. */
+    public void setCachedReplicaRowsFailThreshold(int threshold);
+
     /** Returns the threshold for skipping the column index when caching partition info **/
     public int getColumnIndexCacheSize();
     /** Sets the threshold for skipping the column index when caching partition info **/
     public void setColumnIndexCacheSize(int cacheSizeInKB);
-=======
-    /** Returns the number of rows cached at the coordinator before filtering/index queries log a warning. */
-    public int getCachedReplicaRowsWarnThreshold();
-
-    /** Sets the number of rows cached at the coordinator before filtering/index queries log a warning. */
-    public void setCachedReplicaRowsWarnThreshold(int threshold);
-
-    /** Returns the number of rows cached at the coordinator before filtering/index queries fail outright. */
-    public int getCachedReplicaRowsFailThreshold();
-
-    /** Sets the number of rows cached at the coordinator before filtering/index queries fail outright. */
-    public void setCachedReplicaRowsFailThreshold(int threshold);
->>>>>>> 2ef1f1c1
 
     /** Returns the threshold for rejecting queries due to a large batch size */
     public int getBatchSizeFailureThreshold();
