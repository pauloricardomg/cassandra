# Licensed to the Apache Software Foundation (ASF) under one
# or more contributor license agreements.  See the NOTICE file
# distributed with this work for additional information
# regarding copyright ownership.  The ASF licenses this file
# to you under the Apache License, Version 2.0 (the
# "License"); you may not use this file except in compliance
# with the License.  You may obtain a copy of the License at
#
#     http://www.apache.org/licenses/LICENSE-2.0
#
# Unless required by applicable law or agreed to in writing, software
# distributed under the License is distributed on an "AS IS" BASIS,
# WITHOUT WARRANTIES OR CONDITIONS OF ANY KIND, either express or implied.
# See the License for the specific language governing permissions and
# limitations under the License.

# to configure behavior, define $CQL_TEST_HOST to the destination address
# for Thrift connections, and $CQL_TEST_PORT to the associated port.

from __future__ import with_statement

import re
from itertools import izip
from .basecase import (BaseTestCase, cqlshlog, dedent, at_a_time, cql,
                       TEST_HOST, TEST_PORT)
from .cassconnect import (get_test_keyspace, testrun_cqlsh, testcall_cqlsh,
                          cassandra_cursor, split_cql_commands, quote_name)
from .ansi_colors import (ColoredText, lookup_colorcode, lookup_colorname,
                          lookup_colorletter, ansi_seq)

CONTROL_C = '\x03'
CONTROL_D = '\x04'

class TestCqlshOutput(BaseTestCase):
    def setUp(self):
        pass

    def tearDown(self):
        pass

    def assertNoHasColors(self, text, msg=None):
        self.assertNotRegexpMatches(text, ansi_seq, msg='ANSI CSI sequence found in %r' % text)

    def assertHasColors(self, text, msg=None):
        self.assertRegexpMatches(text, ansi_seq, msg=msg)

    def assertColored(self, coloredtext, colorname):
        wanted_colorcode = lookup_colorcode(colorname)
        for num, c in enumerate(coloredtext):
            if not c.isspace():
                ccolor = c.colorcode()
                self.assertEqual(ccolor, wanted_colorcode,
                                 msg='Output text %r (char #%d) is colored %s, not %s'
                                     % (coloredtext, num, lookup_colorname(ccolor), colorname))

    def assertColorFromTags(self, coloredtext, tags):
        for (char, tag) in izip(coloredtext, tags):
            if char.isspace():
                continue
            if tag.isspace():
                tag = 'n'  # neutral
            self.assertEqual(char.colorcode(), lookup_colorletter(tag),
                             msg='Coloring mismatch.\nExpected coloring: %s\n'
                                 'Actually got:      %s\ncolor code:        %s'
                                 % (tags, coloredtext.colored_version(), coloredtext.colortags()))

    def assertCqlverQueriesGiveColoredOutput(self, queries_and_expected_outputs,
                                             cqlver=(), **kwargs):
        if not isinstance(cqlver, (tuple, list)):
            cqlver = (cqlver,)
        for ver in cqlver:
            self.assertQueriesGiveColoredOutput(queries_and_expected_outputs, cqlver=ver, **kwargs)

    def assertQueriesGiveColoredOutput(self, queries_and_expected_outputs, **kwargs):
        """
        Allow queries and expected output to be specified in structured tuples,
        along with expected color information.
        """
        with testrun_cqlsh(tty=True, **kwargs) as c:
            for query, expected in queries_and_expected_outputs:
                cqlshlog.debug('Testing %r' % (query,))
                output = c.cmd_and_response(query).lstrip("\r\n")
                c_output = ColoredText(output)
                pairs = at_a_time(dedent(expected).split('\n'), 2)
                outlines = c_output.splitlines()
                for (plain, colorcodes), outputline in zip(pairs, outlines):
                    self.assertEqual(outputline.plain().rstrip(), plain)
                    self.assertColorFromTags(outputline, colorcodes)

    def test_no_color_output(self):
        for termname in ('', 'dumb', 'vt100'):
            cqlshlog.debug('TERM=%r' % termname)
            with testrun_cqlsh(tty=True, env={'TERM': termname}) as c:
                c.send('select * from has_all_types;\n')
                self.assertNoHasColors(c.read_to_next_prompt())
                c.send('select * from has_value_encoding_errors;\n')
                self.assertNoHasColors(c.read_to_next_prompt())
                c.send('select count(*) from has_all_types;\n')
                self.assertNoHasColors(c.read_to_next_prompt())
                c.send('totally invalid cql;\n')
                self.assertNoHasColors(c.read_to_next_prompt())

    def test_no_prompt_or_colors_output(self):
        # CQL queries and number of lines expected in output:
        queries = (('select * from has_all_types limit 1;', 7),
                   ('select * from has_value_encoding_errors limit 1;', 8))
        for termname in ('', 'dumb', 'vt100', 'xterm'):
            cqlshlog.debug('TERM=%r' % termname)
            for cql, lines_expected in queries:
                output, result = testcall_cqlsh(prompt=None, env={'TERM': termname},
                                                tty=False, input=cql + '\n')
                output = output.splitlines()
                for line in output:
                    self.assertNoHasColors(line)
                    self.assertNotRegexpMatches(line, r'^cqlsh\S*>')
                self.assertEqual(len(output), lines_expected,
                                 msg='output: %r' % '\n'.join(output))
                self.assertEqual(output[0], '')
                self.assertNicelyFormattedTableHeader(output[1])
                self.assertNicelyFormattedTableRule(output[2])
                self.assertNicelyFormattedTableData(output[3])
                self.assertEqual(output[4].strip(), '')

    def test_color_output(self):
        for termname in ('xterm', 'unknown-garbage'):
            cqlshlog.debug('TERM=%r' % termname)
            with testrun_cqlsh(tty=True, env={'TERM': termname}) as c:
                c.send('select * from has_all_types;\n')
                self.assertHasColors(c.read_to_next_prompt())
                c.send('select * from has_value_encoding_errors;\n')
                self.assertHasColors(c.read_to_next_prompt())
                c.send('select count(*) from has_all_types;\n')
                self.assertHasColors(c.read_to_next_prompt())
                c.send('totally invalid cql;\n')
                self.assertHasColors(c.read_to_next_prompt())

    def test_count_output(self):
        self.assertCqlverQueriesGiveColoredOutput((
            ('select count(*) from has_all_types;', """
             count
             MMMMM
            -------

                 5
                 G


            (1 rows)
            nnnnnnnn
            """),

            ('select COUNT(*) FROM empty_table;', """
             count
             MMMMM
            -------

                 0
                 G


            (1 rows)
            nnnnnnnn
            """),

            ('select COUNT(*) FROM empty_composite_table;', """
             count
             MMMMM
            -------

                 0
                 G


            (1 rows)
            nnnnnnnn
            """),

            ('select COUNT(*) FROM twenty_rows_table limit 10;', """
             count
             MMMMM
            -------

                10
                GG


            (1 rows)
            nnnnnnnn
            """),

            ('select COUNT(*) FROM twenty_rows_table limit 1000000;', """
             count
             MMMMM
            -------

                20
                GG


            (1 rows)
            nnnnnnnn
            """),
        ), cqlver=3)

        q = 'select COUNT(*) FROM twenty_rows_composite_table limit 1000000;'
        self.assertQueriesGiveColoredOutput((
            (q, """
             count
             MMMMM
            -------

                20
                GG


            (1 rows)
            nnnnnnnn
            """),
        ), cqlver=3)

    def test_static_cf_output(self):
        self.assertCqlverQueriesGiveColoredOutput((
            ("select a, b from twenty_rows_table where a in ('1', '13', '2');", """
             a  | b
             MM   MM
            ----+----

              1 |  1
             YY   YY
             13 | 13
             YY   YY
              2 |  2
             YY   YY


            (3 rows)
            nnnnnnnn
            """),
        ), cqlver=3)

        self.assertQueriesGiveColoredOutput((
            ('select * from dynamic_columns;', """
             somekey | column1 | value
             MMMMMMM   MMMMMMM   MMMMM
            ---------+---------+-------------------------

                   1 |     1.2 |           one point two
                  GG   GGGGGGG   YYYYYYYYYYYYYYYYYYYYYYY
                   2 |     2.3 |         two point three
                  GG   GGGGGGG   YYYYYYYYYYYYYYYYYYYYYYY
                   3 | -0.0001 | negative ten thousandth
                  GG   GGGGGGG   YYYYYYYYYYYYYYYYYYYYYYY
                   3 |    3.46 |    three point four six
                  GG   GGGGGGG   YYYYYYYYYYYYYYYYYYYYYYY
                   3 |      99 |    ninety-nine point oh
                  GG   GGGGGGG   YYYYYYYYYYYYYYYYYYYYYYY


            (5 rows)
            nnnnnnnn
            """),
        ), cqlver=3)

    def test_empty_cf_output(self):
        self.assertCqlverQueriesGiveColoredOutput((
            ('select * from empty_table;', """
            (0 rows)
            """),
        ), cqlver=3)

        q = 'select * from has_all_types where num = 999;'

        # same query should show up as empty in cql 3
        self.assertQueriesGiveColoredOutput((
            (q, """
            (0 rows)
            """),
        ), cqlver=3)

    def test_columnless_key_output(self):
        q = "select a from twenty_rows_table where a in ('1', '2', '-9192');"

        self.assertQueriesGiveColoredOutput((
            (q, """
             a
             M
            ---

             1
             Y
             2
             Y


            (2 rows)
            nnnnnnnn
            """),
        ), cqlver=3)

    def test_numeric_output(self):
        self.assertCqlverQueriesGiveColoredOutput((
            ('''select intcol, bigintcol, varintcol \
                  from has_all_types \
                 where num in (0, 1, 2, 3, 4);''', """
             intcol      | bigintcol            | varintcol
             MMMMMM        MMMMMMMMM              MMMMMMMMM
            -------------+----------------------+-----------------------------

                     -12 |  1234567890123456789 |  10000000000000000000000000
             GGGGGGGGGGG   GGGGGGGGGGGGGGGGGGGG   GGGGGGGGGGGGGGGGGGGGGGGGGGG
              2147483647 |  9223372036854775807 |                           9
             GGGGGGGGGGG   GGGGGGGGGGGGGGGGGGGG   GGGGGGGGGGGGGGGGGGGGGGGGGGG
                       0 |                    0 |                           0
             GGGGGGGGGGG   GGGGGGGGGGGGGGGGGGGG   GGGGGGGGGGGGGGGGGGGGGGGGGGG
             -2147483648 | -9223372036854775808 | -10000000000000000000000000
             GGGGGGGGGGG   GGGGGGGGGGGGGGGGGGGG   GGGGGGGGGGGGGGGGGGGGGGGGGGG
<<<<<<< HEAD


            (4 rows)
            nnnnnnnn
=======
                         |                      |
>>>>>>> 340a6689
            """),

            ('''select decimalcol, doublecol, floatcol \
                  from has_all_types \
                 where num in (0, 1, 2, 3, 4);''', """
             decimalcol       | doublecol | floatcol
             MMMMMMMMMM         MMMMMMMMM   MMMMMMMM
            ------------------+-----------+----------

                  19952.11882 |         1 |     -2.1
             GGGGGGGGGGGGGGGG     GGGGGGG      GGGGG
                        1E-14 |     1e+07 |    1e+05
             GGGGGGGGGGGGGGGG     GGGGGGG      GGGGG
                          0.0 |         0 |        0
             GGGGGGGGGGGGGGGG     GGGGGGG      GGGGG
             10.0000000000000 |   -1004.1 |    1e+08
             GGGGGGGGGGGGGGGG     GGGGGGG      GGGGG
<<<<<<< HEAD

=======
                              |           |
            """),
        ), cqlver=(2, 3))

        self.assertQueriesGiveColoredOutput((
            ('''select * from dynamic_columns where somekey = 3;''', """
             somekey | -0.0001                 | 3.46                 | 99
             MMMMMMM   MMMMMMM                   MMMM                   MM
            ---------+-------------------------+----------------------+----------------------

                   3 | negative ten thousandth | three point four six | ninety-nine point oh
                   G   YYYYYYYYYYYYYYYYYYYYYYY   YYYYYYYYYYYYYYYYYYYY   YYYYYYYYYYYYYYYYYYYY
>>>>>>> 340a6689

            (4 rows)
            nnnnnnnn
            """),
        ), cqlver=3)

    def test_timestamp_output(self):
        self.assertQueriesGiveColoredOutput((
            ('''select timestampcol from has_all_types where num = 0;''', """
             timestampcol
             MMMMMMMMMMMM
            --------------------------

             2012-05-14 12:53:20+0000
             GGGGGGGGGGGGGGGGGGGGGGGG


            (1 rows)
            nnnnnnnn
            """),
        ), env={'TZ': 'Etc/UTC'})

        self.assertQueriesGiveColoredOutput((
            ('''select timestampcol from has_all_types where num = 0;''', """
             timestampcol
             MMMMMMMMMMMM
            --------------------------

             2012-05-14 07:53:20-0500
             GGGGGGGGGGGGGGGGGGGGGGGG


            (1 rows)
            nnnnnnnn
            """),
        ), env={'TZ': 'EST'})

    def test_boolean_output(self):
        self.assertCqlverQueriesGiveColoredOutput((
            ('select num, booleancol from has_all_types where num in (0, 1, 2, 3);', """
             num | booleancol
             MMM   MMMMMMMMMM
            -----+------------

               0 |       True
               G        GGGGG
               1 |       True
               G        GGGGG
               2 |      False
               G        GGGGG
               3 |      False
               G        GGGGG


            (4 rows)
            nnnnnnnn
            """),
        ), cqlver=3)

    def test_null_output(self):
        # column with metainfo but no values
        self.assertCqlverQueriesGiveColoredOutput((
            ("select k, c, notthere from undefined_values_table where k in ('k1', 'k2');", """
             k  | c  | notthere
             M    M    MMMMMMMM
            ----+----+----------

             k1 | c1 |     null
             YY   YY       RRRR
             k2 | c2 |     null
             YY   YY       RRRR


            (2 rows)
            nnnnnnnn
            """),
        ), cqlver=3)

        # all-columns, including a metainfo column has no values (cql3)
        self.assertQueriesGiveColoredOutput((
            ("select * from undefined_values_table where k in ('k1', 'k2');", """
             k  | c  | notthere
             M    M    MMMMMMMM
            ----+----+----------

             k1 | c1 |     null
             YY   YY       RRRR
             k2 | c2 |     null
             YY   YY       RRRR


            (2 rows)
            nnnnnnnn
            """),
        ), cqlver=3)

    def test_string_output_ascii(self):
        self.assertCqlverQueriesGiveColoredOutput((
            ("select * from ascii_with_invalid_and_special_chars where k in (0, 1, 2, 3, 4);", r"""
             k | val
             M   MMM
            ---+-----------------------------------------------

             0 |                                    newline:\n
             G                                      YYYYYYYYmm
             1 |                         return\rand null\x00!
             G                           YYYYYYmmYYYYYYYYmmmmY
             2 | \x00\x01\x02\x03\x04\x05control chars\x06\x07
             G   mmmmmmmmmmmmmmmmmmmmmmmmYYYYYYYYYYYYYmmmmmmmm
             3 |                       \xfe\xffbyte order mark 
             G                         mmmmmmmmYYYYYYYYYYYYYYY
             4 |                      fake special chars\x00\n
             G                        YYYYYYYYYYYYYYYYYYYYYYYY


            (5 rows)
            nnnnnnnn
            """),
        ), cqlver=3)

    def test_string_output_utf8(self):
        # many of these won't line up visually here, to keep the source code
        # here ascii-only. note that some of the special Unicode characters
        # here will render as double-width or zero-width in unicode-aware
        # terminals, but the color-checking machinery here will still treat
        # it as one character, so those won't seem to line up visually either.

        self.assertCqlverQueriesGiveColoredOutput((
            ("select * from utf8_with_special_chars where k in (0, 1, 2, 3, 4, 5, 6);", u"""
             k | val
             M   MMM
            ---+-------------------------------

             0 |                 Normal string
             G                   YYYYYYYYYYYYY
             1 |         Text with\\nnewlines\\n
             G           YYYYYYYYYmmYYYYYYYYmm
             2 |  Text with embedded \\x01 char
             G    YYYYYYYYYYYYYYYYYYYmmmmYYYYY
             3 | \u24c8\u24c5\u24ba\u24b8\u24be\u24b6\u24c1\u2008\u249e\u24a3\u249c\u24ad\u24ae and normal ones
             G   YYYYYYYYYYYYYYYYYYYYYYYYYYYYY
             4 |          double wides: \u2f91\u2fa4\u2f9a
             G            YYYYYYYYYYYYYYYYY
             5 |               zero width\u200bspace
             G                 YYYYYYYYYYYYYYYY
             6 |      fake special chars\\x00\\n
             G        YYYYYYYYYYYYYYYYYYYYYYYY


            (7 rows)
            nnnnnnnn
            """.encode('utf-8')),
        ), cqlver=3, env={'LANG': 'en_US.UTF-8'})

    def test_blob_output(self):
        self.assertCqlverQueriesGiveColoredOutput((
            ("select num, blobcol from has_all_types where num in (0, 1, 2, 3);", r"""
             num | blobcol
             MMM   MMMMMMM
            -----+----------------------

               0 | 0x000102030405fffefd
               G   mmmmmmmmmmmmmmmmmmmm
               1 | 0xffffffffffffffffff
               G   mmmmmmmmmmmmmmmmmmmm
               2 |                   0x
               G   mmmmmmmmmmmmmmmmmmmm
               3 |                 0x80
               G   mmmmmmmmmmmmmmmmmmmm


            (4 rows)
            nnnnnnnn
            """),
        ), cqlver=3)

    def test_colname_decoding_errors(self):
        # not clear how to achieve this situation in the first place. the
        # validator works pretty well, and we can't change the comparator
        # after insertion.
        #
        # guess we could monkey-patch cqlsh or python-cql source to
        # explicitly generate an exception on the deserialization of type X..
        pass

    def test_colval_decoding_errors(self):
        self.assertCqlverQueriesGiveColoredOutput((
            ("select * from has_value_encoding_errors;", r"""
             pkey | utf8col
             MMMM   MMMMMMM
            ------+--------------------

                A | '\x00\xff\x00\xff'
                Y   RRRRRRRRRRRRRRRRRR


            (1 rows)
            nnnnnnnn


            Failed to decode value '\x00\xff\x00\xff' (for column 'utf8col') as text: 'utf8' codec can't decode byte 0xff in position 1: invalid start byte
            RRRRRRRRRRRRRRRRRRRRRRRRRRRRRRRRRRRRRRRRRRRRRRRRRRRRRRRRRRRRRRRRRRRRRRRRRRRRRRRRRRRRRRRRRRRRRRRRRRRRRRRRRRRRRRRRRRRRRRRRRRRRRRRRRRRRRRRRRRRRRRRRRRR
            """),
        ), cqlver=3)

    def test_key_decoding_errors(self):
        self.assertCqlverQueriesGiveColoredOutput((
            ("select * from has_key_encoding_errors;", r"""
             pkey               | col
             MMMM                 MMM
            --------------------+----------

             '\x00\xff\x02\x8f' | whatever
             RRRRRRRRRRRRRRRRRR   YYYYYYYY


            (1 rows)
            nnnnnnnn


            Failed to decode value '\x00\xff\x02\x8f' (for column 'pkey') as text: 'utf8' codec can't decode byte 0xff in position 1: invalid start byte
            RRRRRRRRRRRRRRRRRRRRRRRRRRRRRRRRRRRRRRRRRRRRRRRRRRRRRRRRRRRRRRRRRRRRRRRRRRRRRRRRRRRRRRRRRRRRRRRRRRRRRRRRRRRRRRRRRRRRRRRRRRRRRRRRRRRRRRRRRRRR
            """),
        ), cqlver=3)

    def test_prompt(self):
        with testrun_cqlsh(tty=True, keyspace=None, cqlver=3) as c:
            self.assertEqual(c.output_header.splitlines()[-1], 'cqlsh> ')

            c.send('\n')
            output = c.read_to_next_prompt().replace('\r\n', '\n')
            self.assertEqual(output, '\ncqlsh> ')

            cmd = "USE \"%s\";\n" % get_test_keyspace().replace('"', '""')
            c.send(cmd)
            output = c.read_to_next_prompt().replace('\r\n', '\n')
            self.assertEqual(output, '%scqlsh:%s> ' % (cmd, get_test_keyspace()))

            c.send('use system;\n')
            output = c.read_to_next_prompt().replace('\r\n', '\n')
            self.assertEqual(output, 'use system;\ncqlsh:system> ')

            c.send('use NONEXISTENTKEYSPACE;\n')
            outputlines = c.read_to_next_prompt().splitlines()

            self.assertEqual(outputlines[0], 'use NONEXISTENTKEYSPACE;')
            self.assertEqual(outputlines[2], 'cqlsh:system> ')
            midline = ColoredText(outputlines[1])
            self.assertEqual(midline.plain(),
                             "Bad Request: Keyspace 'nonexistentkeyspace' does not exist")
            self.assertColorFromTags(midline,
                             "RRRRRRRRRRRRRRRRRRRRRRRRRRRRRRRRRRRRRRRRRRRRRRRRRRRRRRRRRR")

    def test_describe_keyspace_output(self):
        fullcqlver = '3.1.0'
        with testrun_cqlsh(tty=True, cqlver=fullcqlver) as c:
            ks = get_test_keyspace()
            qks = quote_name(fullcqlver, ks)
            for cmd in ('describe keyspace', 'desc keyspace'):
                for givename in ('system', '', qks):
                    for semicolon in ('', ';'):
                        fullcmd = cmd + (' ' if givename else '') + givename + semicolon
                        desc = c.cmd_and_response(fullcmd)
                        self.check_describe_keyspace_output(desc, givename or qks, fullcqlver)

            # try to actually execute that last keyspace description, with a
            # new keyspace name
            new_ks_name = 'COPY_OF_' + ks
            copy_desc = desc.replace(ks, new_ks_name)
            statements = split_cql_commands(copy_desc, cqlver=fullcqlver)
            do_drop = True

            with cassandra_cursor(cql_version=fullcqlver) as curs:
                try:
                    for stmt in statements:
                        cqlshlog.debug('TEST EXEC: %s' % stmt)
                        curs.execute(stmt)
                finally:
                    curs.execute('use system')
                    if do_drop:
                        curs.execute('drop keyspace %s' % quote_name(fullcqlver, new_ks_name))

    def check_describe_keyspace_output(self, output, qksname, fullcqlver):
        expected_bits = [r'(?im)^CREATE KEYSPACE %s WITH\b' % re.escape(qksname),
                         r'(?im)^USE \S+;$',
                         r';\s*$',
                         r'\breplication = {\n  \'class\':']
        for expr in expected_bits:
            self.assertRegexpMatches(output, expr)

    def test_describe_columnfamily_output(self):
        # we can change these to regular expressions if/when it makes sense
        # to do so; these will likely be subject to lots of adjustments.

        # note columns are now comparator-ordered instead of original-order.
        table_desc3 = dedent("""

            CREATE TABLE has_all_types (
              num int PRIMARY KEY,
              asciicol ascii,
              bigintcol bigint,
              blobcol blob,
              booleancol boolean,
              decimalcol decimal,
              doublecol double,
              floatcol float,
              intcol int,
              textcol text,
              timestampcol timestamp,
              uuidcol uuid,
              varcharcol text,
              varintcol varint
            ) WITH
              bloom_filter_fp_chance=0.010000 AND
              caching='KEYS_ONLY' AND
              comment='' AND
              dclocal_read_repair_chance=0.000000 AND
              gc_grace_seconds=864000 AND
              read_repair_chance=0.100000 AND
              replicate_on_write='true' AND
              populate_io_cache_on_flush='false' AND
              compaction={'class': 'SizeTieredCompactionStrategy'} AND
              compression={'sstable_compression': 'LZ4Compressor'};

        """)

        with testrun_cqlsh(tty=True, cqlver='3.0.0') as c:
            for cmdword in ('describe table', 'desc columnfamily'):
                for semicolon in (';', ''):
                    output = c.cmd_and_response('%s has_all_types%s' % (cmdword, semicolon))
                    self.assertNoHasColors(output)
                    self.assertEqual(output, table_desc3)

    def test_describe_columnfamilies_output(self):
        output_re = r'''
            \n
            Keyspace [ ] (?P<ksname> \S+ ) \n
            -----------* \n
            (?P<cfnames> .*? )
            \n
        '''

        ks = get_test_keyspace()

        with testrun_cqlsh(tty=True, keyspace=None, cqlver=3) as c:

            # when not in a keyspace
            for cmdword in ('DESCRIBE COLUMNFAMILIES', 'desc tables'):
                for semicolon in (';', ''):
                    ksnames = []
                    output = c.cmd_and_response(cmdword + semicolon)
                    self.assertNoHasColors(output)
                    self.assertRegexpMatches(output, '(?xs) ^ ( %s )+ $' % output_re)

                    for section in re.finditer('(?xs)' + output_re, output):
                        ksname = section.group('ksname')
                        ksnames.append(ksname)
                        cfnames = section.group('cfnames')
                        self.assertNotIn('\n\n', cfnames)
                        if ksname == ks:
                            self.assertIn('ascii_with_invalid_and_special_chars', cfnames)

                    self.assertIn('system', ksnames)
                    self.assertIn(quote_name('3.0.0', ks), ksnames)

            # when in a keyspace
            c.send('USE %s;\n' % quote_name('3.0.0', ks))
            c.read_to_next_prompt()

            for cmdword in ('DESCRIBE COLUMNFAMILIES', 'desc tables'):
                for semicolon in (';', ''):
                    output = c.cmd_and_response(cmdword + semicolon)
                    self.assertNoHasColors(output)
                    self.assertEqual(output[0], '\n')
                    self.assertEqual(output[-1], '\n')
                    self.assertNotIn('Keyspace %s' % quote_name('3.0.0', ks), output)
                    self.assertIn('has_value_encoding_errors', output)
                    self.assertIn('undefined_values_table', output)

    def test_describe_cluster_output(self):
        output_re = r'''(?x)
            ^
            \n
            Cluster: [ ] (?P<clustername> .* ) \n
            Partitioner: [ ] (?P<partitionername> .* ) \n
            Snitch: [ ] (?P<snitchname> .* ) \n
            \n
        '''

        ringinfo_re = r'''
            Range[ ]ownership: \n
            (
              [ ] .*? [ ][ ] \[ ( \d+ \. ){3} \d+ \] \n
            )+
            \n
        '''

        with testrun_cqlsh(tty=True, keyspace=None, cqlver=3) as c:

            # not in a keyspace
            for semicolon in ('', ';'):
                output = c.cmd_and_response('describe cluster' + semicolon)
                self.assertNoHasColors(output)
                self.assertRegexpMatches(output, output_re + '$')

            c.send('USE %s;\n' % quote_name('3.0.0', get_test_keyspace()))
            c.read_to_next_prompt()

            for semicolon in ('', ';'):
                output = c.cmd_and_response('describe cluster' + semicolon)
                self.assertNoHasColors(output)
                self.assertRegexpMatches(output, output_re + ringinfo_re + '$')

    def test_describe_schema_output(self):
        with testrun_cqlsh(tty=True) as c:
            for semicolon in ('', ';'):
                output = c.cmd_and_response('desc schema' + semicolon)
                self.assertNoHasColors(output)
                self.assertRegexpMatches(output, '^\nCREATE KEYSPACE')
                self.assertIn("\nCREATE KEYSPACE system WITH replication = {\n  'class': 'LocalStrategy'\n};\n",
                              output)
                self.assertRegexpMatches(output, ';\s*$')

    def test_show_output(self):
        with testrun_cqlsh(tty=True) as c:
            output = c.cmd_and_response('show version;')
            self.assertRegexpMatches(output,
                    '^\[cqlsh \S+ \| Cassandra \S+ \| CQL spec \S+ \| Thrift protocol \S+\]$')

            output = c.cmd_and_response('show host;')
            self.assertHasColors(output)
            self.assertRegexpMatches(output, '^Connected to .* at %s:%d\.$'
                                             % (re.escape(TEST_HOST), TEST_PORT))

    def test_eof_prints_newline(self):
        with testrun_cqlsh(tty=True) as c:
            c.send(CONTROL_D)
            out = c.read_lines(1)[0].replace('\r', '')
            self.assertEqual(out, '\n')
            with self.assertRaises(BaseException) as cm:
                c.read_lines(1)
            self.assertIn(type(cm.exception), (EOFError, OSError))

    def test_exit_prints_no_newline(self):
        for semicolon in ('', ';'):
            with testrun_cqlsh(tty=True) as c:
                cmd = 'exit%s\n' % semicolon
                c.send(cmd)
                out = c.read_lines(1)[0].replace('\r', '')
                self.assertEqual(out, cmd)
                with self.assertRaises(BaseException) as cm:
                    c.read_lines(1)
                self.assertIn(type(cm.exception), (EOFError, OSError))

    def test_help_types(self):
        with testrun_cqlsh(tty=True) as c:
            output = c.cmd_and_response('help types')


    def test_help(self):
        pass

    def test_printing_parse_error(self):
        pass

    def test_printing_lex_error(self):
        pass

    def test_multiline_statements(self):
        pass

    def test_cancel_statement(self):
        pass

    def test_printing_integrity_error(self):
        pass

    def test_printing_cql_error(self):
        pass

    def test_empty_line(self):
        pass<|MERGE_RESOLUTION|>--- conflicted
+++ resolved
@@ -314,14 +314,12 @@
              GGGGGGGGGGG   GGGGGGGGGGGGGGGGGGGG   GGGGGGGGGGGGGGGGGGGGGGGGGGG
              -2147483648 | -9223372036854775808 | -10000000000000000000000000
              GGGGGGGGGGG   GGGGGGGGGGGGGGGGGGGG   GGGGGGGGGGGGGGGGGGGGGGGGGGG
-<<<<<<< HEAD
-
-
-            (4 rows)
-            nnnnnnnn
-=======
                          |                      |
->>>>>>> 340a6689
+             nnnnnnnnnnn   nnnnnnnnnnnnnnnnnnnn   nnnnnnnnnnnnnnnnnnnnnnnnnnn
+
+
+            (5 rows)
+            nnnnnnnn
             """),
 
             ('''select decimalcol, doublecol, floatcol \
@@ -339,24 +337,11 @@
              GGGGGGGGGGGGGGGG     GGGGGGG      GGGGG
              10.0000000000000 |   -1004.1 |    1e+08
              GGGGGGGGGGGGGGGG     GGGGGGG      GGGGG
-<<<<<<< HEAD
-
-=======
                               |           |
-            """),
-        ), cqlver=(2, 3))
-
-        self.assertQueriesGiveColoredOutput((
-            ('''select * from dynamic_columns where somekey = 3;''', """
-             somekey | -0.0001                 | 3.46                 | 99
-             MMMMMMM   MMMMMMM                   MMMM                   MM
-            ---------+-------------------------+----------------------+----------------------
-
-                   3 | negative ten thousandth | three point four six | ninety-nine point oh
-                   G   YYYYYYYYYYYYYYYYYYYYYYY   YYYYYYYYYYYYYYYYYYYY   YYYYYYYYYYYYYYYYYYYY
->>>>>>> 340a6689
-
-            (4 rows)
+             nnnnnnnnnnnnnnnn     nnnnnnn      nnnnn
+
+
+            (5 rows)
             nnnnnnnn
             """),
         ), cqlver=3)
@@ -673,6 +658,7 @@
               comment='' AND
               dclocal_read_repair_chance=0.000000 AND
               gc_grace_seconds=864000 AND
+              index_interval=128 AND
               read_repair_chance=0.100000 AND
               replicate_on_write='true' AND
               populate_io_cache_on_flush='false' AND
